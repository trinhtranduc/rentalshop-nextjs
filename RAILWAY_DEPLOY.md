--- conflicted
+++ resolved
@@ -6,12 +6,6 @@
 
 ## 📋 Table of Contents
 
-<<<<<<< HEAD
-- ✅ Railway account created (https://railway.app)
-- ✅ GitHub repository pushed
-- ✅ File upload configuration (optional)
-- ✅ Local build successful (`yarn build`)
-=======
 1. [Quick Start](#-quick-start-15-minutes)
 2. [Why Railway](#-why-railway)
 3. [Architecture](#-architecture-overview)
@@ -20,7 +14,6 @@
 6. [Configuration](#-configuration-files)
 7. [Troubleshooting](#-troubleshooting)
 8. [Monitoring](#-monitoring--costs)
->>>>>>> 4c70f069
 
 ---
 
@@ -227,16 +220,10 @@
 - ✅ 60 products with stock
 - ✅ 120 orders (30 per outlet)
 
-<<<<<<< HEAD
-# File uploads (optional - disabled by default)
-# UPLOAD_PROVIDER=local
-# MAX_FILE_SIZE=10485760
-=======
 ### Step 3: Deploy Services
 ```bash
 # Push to GitHub (Railway auto-deploys)
 git push
->>>>>>> 4c70f069
 
 # Or deploy directly via CLI
 railway up
@@ -272,22 +259,9 @@
 - Merchant 2: `merchant2@example.com` / `merchant123`
 - Access: Organization-wide access
 
-<<<<<<< HEAD
-**Settings → Variables:**
-```bash
-NEXT_PUBLIC_API_URL=https://rentalshop-api.up.railway.app
-# File uploads disabled by default
-NEXTAUTH_SECRET=same-as-api-service
-NEXTAUTH_URL=https://rentalshop-client.up.railway.app
-NODE_ENV=production
-HUSKY=0
-CI=true
-```
-=======
 ### 🏪 Outlet Admins (Outlet Managers)
 - Outlet 1-4: `admin.outlet[1-4]@example.com` / `admin123`
 - Access: Full access to their outlet
->>>>>>> 4c70f069
 
 ### 👥 Outlet Staff (Employees)
 - Outlet 1-4: `staff.outlet[1-4]@example.com` / `staff123`
@@ -302,18 +276,8 @@
 Script seed sẽ tự động tạo super admin cùng với dữ liệu mẫu:
 
 ```bash
-<<<<<<< HEAD
-NEXT_PUBLIC_API_URL=https://rentalshop-api.up.railway.app
-# File uploads disabled by default
-NEXTAUTH_SECRET=same-as-api-service
-NEXTAUTH_URL=https://rentalshop-admin.up.railway.app
-NODE_ENV=production
-HUSKY=0
-CI=true
-=======
 # Chạy script seed trên Railway
 railway run --service apis yarn db:regenerate-system
->>>>>>> 4c70f069
 ```
 
 **Kết quả:**
@@ -788,25 +752,6 @@
 # Delete service
 railway service delete
 ```
-<<<<<<< HEAD
-✅ Database: PostgreSQL on Railway
-✅ API:      https://rentalshop-api.up.railway.app
-✅ Client:   https://rentalshop-client.up.railway.app
-✅ Admin:    https://rentalshop-admin.up.railway.app
-```
-
-**Stack:**
-- ☁️  Hosting: Railway ($5-20/month)
-- 🗄️  Database: Railway PostgreSQL (included)
-- 📁  Files: Local storage (or external service if needed)
-
-**Total Cost:** ~$5-20/month 💰
-
-**Default Login:**
-- Email: `admin@rentalshop.com`
-- Password: `admin123`
-=======
->>>>>>> 4c70f069
 
 ---
 
