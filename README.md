# Rental Shop Next.js Monorepo

A comprehensive rental shop management system built with Next.js, featuring a monorepo architecture with shared packages for authentication, database operations, UI components, and business logic.

## 📚 Documentation

<<<<<<< HEAD
- **[RAILWAY_DEPLOY.md](RAILWAY_DEPLOY.md)** - 🚀 Deploy to Railway (Production Deployment Guide)
- **[SETUP_GUIDE.md](SETUP_GUIDE.md)** - Local development setup
=======
- **[RAILWAY_DEPLOY.md](RAILWAY_DEPLOY.md)** - 🚀 Complete deployment guide for Railway (Recommended)
- **[.cursorrules](.cursorrules)** - Development rules and best practices including API standardization
>>>>>>> 4c70f069

## 🚀 Quick Start

### **Complete System Setup (Recommended)**
```bash
# Regenerate entire system with fresh data
yarn db:regenerate-system
```

This single command will create:
- ✅ 2 merchants (each with 1 merchant account)
- ✅ 4 outlets (2 per merchant)
- ✅ 8 users (1 admin + 1 staff per outlet)
- ✅ 60 customers (30 per merchant)
- ✅ 60 products (30 per merchant)
- ✅ 120 orders (30 per outlet)

### **Alternative Setup Options**
```bash
# Reset and seed database
yarn db:reset

# Just seed (without reset)
yarn db:seed

# Reset only orders
yarn db:reset-orders
```

## 🔑 Default Login Credentials

After running `yarn db:regenerate-system`:

### **👑 Super Admin (System-wide Access)**
- `admin@rentalshop.com` / `admin123`
  - **Full system access** to all merchants and outlets
  - **Manage subscription plans** and system settings
  - **View all data** across the platform
  - **Platform operations** and system management

### **🏢 Merchant Accounts (Business Owners)**
- `merchant1@example.com` / `merchant123` (Merchant 1)
- `merchant2@example.com` / `merchant123` (Merchant 2)
  - **Organization-wide access** within their merchant
  - **Manage multiple outlets** and users

### **🏪 Outlet Admins (Outlet Managers)**
- `admin.outlet1@example.com` / `admin123` (Outlet 1 - Merchant 1)
- `admin.outlet2@example.com` / `admin123` (Outlet 2 - Merchant 1)
- `admin.outlet3@example.com` / `admin123` (Outlet 1 - Merchant 2)
- `admin.outlet4@example.com` / `admin123` (Outlet 2 - Merchant 2)
  - **Full access** to their assigned outlet
  - **Manage outlet operations** and staff

### **👥 Outlet Staff (Outlet Employees)**
- `staff.outlet1@example.com` / `staff123` (Outlet 1 - Merchant 1)
- `staff.outlet2@example.com` / `staff123` (Outlet 2 - Merchant 1)
- `staff.outlet3@example.com` / `staff123` (Outlet 1 - Merchant 2)
- `staff.outlet4@example.com` / `staff123` (Outlet 2 - Merchant 2)
  - **Limited access** to their assigned outlet
  - **Basic operations** and customer service

## 🚀 Quick Start - Admin Panel

### **1. Start All Services**
```bash
yarn dev:all
```

### **2. Access Admin Panel**
- **URL**: `http://localhost:3001`
- **Login**: `admin@rentalshop.com` / `admin123`

### **3. Admin Dashboard Focus: System Operations**

The admin dashboard is designed for **platform management** rather than individual business operations:

#### **🏠 Dashboard (System Overview)**
- **Platform Health Status** - API, Database, Uptime monitoring
- **System Metrics** - Total merchants, users, revenue across platform
- **Recent Activity** - New registrations, system alerts, maintenance notices
- **Quick Actions** - Common admin tasks, emergency controls

#### **🏢 Merchants (Merchant Management)**
- **Merchant Directory** - View all merchants, search, filter by status
- **Merchant Details** - Business info, subscription status, outlet count
- **Merchant Actions** - Activate/deactivate, upgrade/downgrade plans
- **Merchant Analytics** - Performance metrics, growth trends
- **Bulk Operations** - Mass updates, bulk plan changes

#### **📋 Plans (Subscription Management)**
- **Plan Creation** - Design new subscription tiers with features
- **Plan Configuration** - Set pricing, features, trial periods
- **Plan Updates** - Modify existing plans, add/remove features
- **Plan Analytics** - Popular plans, conversion rates, revenue per plan
- **Trial Management** - Configure trial days, trial-to-paid conversion

#### **💰 Payments (Billing & Revenue)**
- **Payment History** - All transactions across platform
- **Billing Management** - Invoice generation, payment tracking
- **Revenue Analytics** - Platform revenue, merchant payments
- **Refund Management** - Process refunds, handle disputes
- **Tax Configuration** - Set tax rates, generate tax reports

#### **👥 Users (User Management)**
- **User Directory** - All users across platform
- **Role Management** - Assign roles, manage permissions
- **Access Control** - User access logs, security monitoring
- **Bulk User Operations** - Mass role changes, bulk deactivation

#### **⚙️ Settings (System Configuration)**
- **Platform Configuration** - Site settings, feature toggles
- **Email Templates** - Customize system emails
- **Notification Settings** - Configure alerts, webhooks
- **API Management** - API keys, rate limits, documentation
- **Maintenance Mode** - System downtime, scheduled maintenance

#### **📊 Analytics (Platform Analytics)**
- **Platform Growth** - Merchant registration trends
- **Revenue Analytics** - Platform earnings, growth metrics
- **User Behavior** - Login patterns, feature usage
- **Performance Metrics** - System performance, load times
- **Business Intelligence** - Custom reports, data exports

#### **🔒 Security (Security & Monitoring)**
- **Security Monitoring** - Login attempts, suspicious activity
- **Audit Logs** - All admin actions, system changes
- **Data Privacy** - GDPR compliance, data export/deletion
- **Backup Management** - Database backups, recovery procedures

### **4. Key Benefits of Admin Panel**

1. **🎯 System-Focused** - Admin focuses on platform operations, not individual business metrics
2. **🏢 Merchant-Centric** - Easy management of all merchants and their subscriptions
3. **📋 Plan Management** - Flexible subscription plan creation and management
4. **💰 Revenue Control** - Complete oversight of platform revenue and billing
5. **🔒 Security First** - Comprehensive security monitoring and access control
6. **📊 Data-Driven** - Platform analytics for business decisions
7. **⚙️ Configurable** - Flexible system settings and configurations

### **5. Navigation Structure**

```
ADMIN DASHBOARD
├── 🏠 Dashboard (System Overview)
├── 🏢 Merchants (Merchant Management)
├── 📋 Plans (Subscription Plans)
├── 💰 Payments (Billing & Revenue)
├── 👥 Users (User Management)
├── ⚙️ Settings (System Configuration)
├── 📊 Analytics (Platform Analytics)
└── 🔒 Security (Security & Monitoring)
```

## 🏗️ Architecture Overview

This monorepo follows a **dual ID system** for optimal security and usability:

## 🔒 Security-First Design

**CRITICAL: All role-based access control is implemented at the backend/database level, NEVER on the frontend.**

### **Why This Matters:**
- **Frontend filtering is a security vulnerability** - hackers can bypass restrictions
- **Backend filtering is secure** - cannot be manipulated by users
- **JWT tokens contain user scope** - automatically enforced in all database queries
- **API responses are pre-filtered** - users only see data they're authorized to access

### **Role-Based Data Access:**
- **OUTLET_STAFF users**: Automatically restricted to their specific outlet
- **OUTLET_ADMIN users**: Can access data from their assigned outlet
- **MERCHANT users**: Can access data from all their outlets
- **ADMIN users**: **Full system access** across all merchants and outlets

## 📋 Updated Order System (2025)

### **Order Types (Simplified)**
- **RENT**: Equipment rental orders
- **SALE**: Direct purchase orders

### **Order Statuses**
- **RESERVED**: New order, scheduled for pickup
- **PICKUPED**: Currently being rented (RENT only)
- **RETURNED**: Rental completed (RENT only)
- **COMPLETED**: Sale finalized (SALE only)
- **CANCELLED**: Order cancelled (both types)

### **Order Numbering**
- **Consistent format**: `ORD-{outletId}-{sequence}`
- **Structure**: `ORD-{outletId}-{sequence}` where:
  - `{outletId}`: 3-digit outlet identifier (e.g., 001, 002)
  - `{sequence}`: 4-digit sequential order number per outlet (e.g., 0001, 0002)
- **Examples**: `ORD-001-0001`, `ORD-001-0002`, `ORD-002-0001`
- **Benefits**: Easy outlet identification, sequential tracking, human-readable

### **Order Status Flow**
```
RENT Orders: RESERVED → PICKUPED → RETURNED (or CANCELLED)
SALE Orders: RESERVED → COMPLETED (or CANCELLED)
```

## 🔐 **Dual ID Strategy: CUIDs Internally, Numbers Externally**

Our system implements a **dual ID approach** that provides both security and usability:

#### **System Architecture**
```
┌─────────────┐    ┌─────────────┐    ┌─────────────┐    ┌─────────────┐
│  Frontend   │    │     API     │    │  Database   │    │   Types     │
│  (Numbers)  │◄──►│ (Transform) │◄──►│  (CUIDs)   │    │ (Interface) │
└─────────────┘    └─────────────┘    └─────────────┘    └─────────────┘
```

#### **Database Layer (Secure)**
- **Primary Keys**: Use CUIDs (`String @id @default(cuid())`) for security
- **IDs**: Use `id Int @id @default(autoincrement())` for all operations
- **Relationships**: All foreign keys use CUIDs internally

#### **API Layer (Transform)**
- **Input**: Frontend sends `id` (numbers) for all operations
- **Processing**: API uses `id` directly for database operations
- **Output**: API returns `id` (numbers) to frontend

#### **Frontend Layer (User-Friendly)**
- **Display**: Always works with numbers (`outletId: 123`)
- **Forms**: Send numbers for all ID fields
- **URLs**: Use numbers for routing (`/outlets/123`)

#### **Complete Data Flow Example**

**Scenario: Create Order for Outlet 123, Customer 456**

```typescript
// 1️⃣ FRONTEND SENDS (Numbers)
POST /api/orders
{
  "outletId": 123,
  "customerId": 456,
  "productId": 789
}

// 2️⃣ API RECEIVES (Numbers)
const input: OrderCreateInput = {
  outletId: 123,        // Number
  customerId: 456,      // Number
  productId: 789        // Number
};

// 3️⃣ API TRANSFORMS (Numbers → CUIDs)
const outlet = await prisma.outlet.findUnique({
  where: { id: 123 }  // Find by number
});
// Result: { id: 123, name: "Outlet Name" }

const customer = await prisma.customer.findUnique({
  where: { id: 456 }  // Find by number
});
// Result: { id: 456, name: "Customer Name" }

// 4️⃣ DATABASE OPERATIONS (CUIDs)
const order = await prisma.order.create({
  data: {
    outletId: "clx123abc",    // Use CUID
    customerId: "dme456def",  // Use CUID
    // ... other fields
  }
});
// Result: { id: 999, orderNumber: "ORD-001-0001" }

// 5️⃣ API RETURNS (Numbers)
return {
  id: 999,              // id (number)
  outletId: 123,        // id (number)
  customerId: 456,      // id (number)
  orderNumber: "ORD-001-0001"
};

// 6️⃣ FRONTEND RECEIVES (Numbers)
const response = {
  id: 999,              // Number
  outletId: 123,        // Number
  customerId: 456,      // Number
  orderNumber: "ORD-001-0001"
};
```

## 🎯 **Admin vs Client Application Focus**

### **🏠 Admin Application (`apps/admin`)**
- **Purpose**: Platform management and system operations
- **Focus**: System-wide metrics, merchant management, subscription plans
- **Users**: System administrators and platform operators
- **Features**: Merchant management, plan configuration, system analytics

### **🏪 Client Application (`apps/client`)**
- **Purpose**: Individual business operations
- **Focus**: Daily operations, customer management, order processing
- **Users**: Merchant owners, outlet managers, staff
- **Features**: Product management, customer service, order processing

## 🚀 **Development Commands**

### **Start All Applications**
```bash
# Start all apps (admin, client, api) concurrently
yarn dev:all

# Individual app development
yarn dev:admin      # Admin panel (port 3001)
yarn dev:client     # Client app (port 3000)
yarn dev:api        # API server (port 3002)
```

### **Database Operations**
```bash
# Regenerate entire system
yarn db:regenerate-system

# Reset database
yarn db:reset

# Seed database
yarn db:seed
```

### **Build & Deploy**
```bash
# Build all packages
yarn build

# Build specific package
yarn workspace @rentalshop/ui build
```

## 📁 **Project Structure**

```
rentalshop-nextjs/
├── apps/
│   ├── admin/           # Admin dashboard (System operations)
│   ├── client/          # Client application (Business operations)
│   └── api/             # Backend API server
├── packages/
│   ├── ui/              # Shared UI components (Pure presentation)
│   ├── auth/            # Authentication & authorization
│   ├── database/        # Database utilities & Prisma
│   ├── types/           # TypeScript type definitions
│   ├── utils/           # Utility functions & API clients
│   └── hooks/           # React hooks & business logic
├── prisma/              # Database schema & migrations
└── scripts/             # Development & deployment scripts
```

## 🔌 **API Architecture**

### **Separation of Concerns**
- **UI Components** (`packages/ui/`): Pure presentation components with no API logic
- **API Clients** (`packages/utils/src/api/`): Centralized API request functions
- **App Pages** (`apps/*/app/`): Business logic and API integration
- **Backend APIs** (`apps/api/app/api/`): Server-side endpoints

### **API Client Structure**
```
packages/utils/src/api/
├── auth.ts              # Authentication API
├── audit-logs.ts        # Audit logs API
├── customers.ts         # Customer management API
├── orders.ts            # Order management API
├── products.ts          # Product management API
├── settings.ts          # Settings management API
├── users.ts             # User management API
└── index.ts             # Export all API clients
```

### **Usage Pattern**
```typescript
// ✅ CORRECT: Use API clients in app pages
// apps/admin/app/audit-logs/page.tsx
import { getAuditLogs } from '@rentalshop/utils';

export default function AuditLogsPage() {
  const [logs, setLogs] = useState([]);
  
  useEffect(() => {
    getAuditLogs().then(setLogs);
  }, []);
  
  return <AuditLogViewer logs={logs} />;
}

// ❌ WRONG: Don't put API logic in UI components
// packages/ui/src/components/features/AuditLogs/AuditLogViewer.tsx
export function AuditLogViewer() {
  // Don't make API calls here!
  const [logs, setLogs] = useState([]);
  // ...
}
```

## 🔧 **Technology Stack**

- **Frontend**: Next.js 13+ with App Router
- **Backend**: Next.js API routes
- **Database**: PostgreSQL with Prisma ORM
- **Deployment**: Railway (recommended) or Vercel
- **Authentication**: JWT-based with role-based access control
- **UI**: Tailwind CSS with custom component library
- **State Management**: React hooks and context
- **Type Safety**: Full TypeScript support
- **Monorepo**: Yarn workspaces with Turborepo

## 🚀 **Deployment**

### **Recommended: Railway**

**Why Railway?**
- ✅ Built-in PostgreSQL database (no external service needed)
- ✅ Full backend support (not just serverless)
- ✅ Persistent storage with volumes
- ✅ Lower cost: $5-20/month

**Quick Deploy:**
```bash
# Install Railway CLI
npm i -g @railway/cli

# Login and deploy
railway login
railway init

# Add database
railway add postgresql

# Deploy (auto-detects monorepo)
git push origin main
```

**See [RAILWAY_DEPLOY.md](RAILWAY_DEPLOY.md) for complete deployment guide with PostgreSQL database setup, environment configuration, and troubleshooting.**

## 📚 **Additional Documentation**

- **Deployment Guide**: [RAILWAY_DEPLOY.md](RAILWAY_DEPLOY.md) - Complete Railway deployment instructions
- **Development Rules**: [.cursorrules](.cursorrules) - Coding standards and API best practices
- **Component Library**: `packages/ui/README.md` - UI components documentation
- **Audit Tools**: Run `node scripts/audit-api-standardization.js` to check API compliance

## 🤝 **Contributing**

1. Follow the established monorepo structure
2. Use shared packages for common functionality
3. Maintain consistent TypeScript types
4. Follow security-first principles
5. Test all changes thoroughly

## 📄 **License**

This project is proprietary software. All rights reserved.<|MERGE_RESOLUTION|>--- conflicted
+++ resolved
@@ -4,13 +4,8 @@
 
 ## 📚 Documentation
 
-<<<<<<< HEAD
-- **[RAILWAY_DEPLOY.md](RAILWAY_DEPLOY.md)** - 🚀 Deploy to Railway (Production Deployment Guide)
-- **[SETUP_GUIDE.md](SETUP_GUIDE.md)** - Local development setup
-=======
 - **[RAILWAY_DEPLOY.md](RAILWAY_DEPLOY.md)** - 🚀 Complete deployment guide for Railway (Recommended)
 - **[.cursorrules](.cursorrules)** - Development rules and best practices including API standardization
->>>>>>> 4c70f069
 
 ## 🚀 Quick Start
 
