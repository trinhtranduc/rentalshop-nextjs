// src/hooks/useAuth.ts
import { useState, useEffect, useCallback } from "react";
import { getAuthToken, getStoredUser, clearAuthData, storeAuthData } from "@rentalshop/utils";

// ../../node_modules/tslib/tslib.es6.mjs
var extendStatics = function(d3, b) {
  extendStatics = Object.setPrototypeOf || { __proto__: [] } instanceof Array && function(d4, b2) {
    d4.__proto__ = b2;
  } || function(d4, b2) {
    for (var p2 in b2)
      if (Object.prototype.hasOwnProperty.call(b2, p2))
        d4[p2] = b2[p2];
  };
  return extendStatics(d3, b);
};
function __extends(d3, b) {
  if (typeof b !== "function" && b !== null)
    throw new TypeError("Class extends value " + String(b) + " is not a constructor or null");
  extendStatics(d3, b);
  function __() {
    this.constructor = d3;
  }
  d3.prototype = b === null ? Object.create(b) : (__.prototype = b.prototype, new __());
}
var __assign = function() {
  __assign = Object.assign || function __assign2(t3) {
    for (var s2, i2 = 1, n3 = arguments.length; i2 < n3; i2++) {
      s2 = arguments[i2];
      for (var p2 in s2)
        if (Object.prototype.hasOwnProperty.call(s2, p2))
          t3[p2] = s2[p2];
    }
    return t3;
  };
  return __assign.apply(this, arguments);
};
function __rest(s2, e3) {
  var t3 = {};
  for (var p2 in s2)
    if (Object.prototype.hasOwnProperty.call(s2, p2) && e3.indexOf(p2) < 0)
      t3[p2] = s2[p2];
  if (s2 != null && typeof Object.getOwnPropertySymbols === "function")
    for (var i2 = 0, p2 = Object.getOwnPropertySymbols(s2); i2 < p2.length; i2++) {
      if (e3.indexOf(p2[i2]) < 0 && Object.prototype.propertyIsEnumerable.call(s2, p2[i2]))
        t3[p2[i2]] = s2[p2[i2]];
    }
  return t3;
}
function __spreadArray(to, from, pack) {
  if (pack || arguments.length === 2)
    for (var i2 = 0, l2 = from.length, ar; i2 < l2; i2++) {
      if (ar || !(i2 in from)) {
        if (!ar)
          ar = Array.prototype.slice.call(from, 0, i2);
        ar[i2] = from[i2];
      }
    }
  return to.concat(ar || Array.prototype.slice.call(from));
}

// ../../node_modules/@formatjs/fast-memoize/lib/index.js
function memoize(fn, options) {
  var cache = options && options.cache ? options.cache : cacheDefault;
  var serializer = options && options.serializer ? options.serializer : serializerDefault;
  var strategy = options && options.strategy ? options.strategy : strategyDefault;
  return strategy(fn, {
    cache,
    serializer
  });
}
function isPrimitive(value) {
  return value == null || typeof value === "number" || typeof value === "boolean";
}
function monadic(fn, cache, serializer, arg) {
  var cacheKey = isPrimitive(arg) ? arg : serializer(arg);
  var computedValue = cache.get(cacheKey);
  if (typeof computedValue === "undefined") {
    computedValue = fn.call(this, arg);
    cache.set(cacheKey, computedValue);
  }
  return computedValue;
}
function variadic(fn, cache, serializer) {
  var args = Array.prototype.slice.call(arguments, 3);
  var cacheKey = serializer(args);
  var computedValue = cache.get(cacheKey);
  if (typeof computedValue === "undefined") {
    computedValue = fn.apply(this, args);
    cache.set(cacheKey, computedValue);
  }
  return computedValue;
}
function assemble(fn, context, strategy, cache, serialize) {
  return strategy.bind(context, fn, cache, serialize);
}
function strategyDefault(fn, options) {
  var strategy = fn.length === 1 ? monadic : variadic;
  return assemble(fn, this, strategy, options.cache.create(), options.serializer);
}
function strategyVariadic(fn, options) {
  return assemble(fn, this, variadic, options.cache.create(), options.serializer);
}
function strategyMonadic(fn, options) {
  return assemble(fn, this, monadic, options.cache.create(), options.serializer);
}
var serializerDefault = function() {
  return JSON.stringify(arguments);
};
var ObjectWithoutPrototypeCache = (
  /** @class */
  function() {
    function ObjectWithoutPrototypeCache2() {
      this.cache = /* @__PURE__ */ Object.create(null);
    }
    ObjectWithoutPrototypeCache2.prototype.get = function(key) {
      return this.cache[key];
    };
    ObjectWithoutPrototypeCache2.prototype.set = function(key, value) {
      this.cache[key] = value;
    };
    return ObjectWithoutPrototypeCache2;
  }()
);
var cacheDefault = {
  create: function create() {
    return new ObjectWithoutPrototypeCache();
  }
};
var strategies = {
  variadic: strategyVariadic,
  monadic: strategyMonadic
};

// ../../node_modules/@formatjs/icu-messageformat-parser/lib/error.js
var ErrorKind;
(function(ErrorKind2) {
  ErrorKind2[ErrorKind2["EXPECT_ARGUMENT_CLOSING_BRACE"] = 1] = "EXPECT_ARGUMENT_CLOSING_BRACE";
  ErrorKind2[ErrorKind2["EMPTY_ARGUMENT"] = 2] = "EMPTY_ARGUMENT";
  ErrorKind2[ErrorKind2["MALFORMED_ARGUMENT"] = 3] = "MALFORMED_ARGUMENT";
  ErrorKind2[ErrorKind2["EXPECT_ARGUMENT_TYPE"] = 4] = "EXPECT_ARGUMENT_TYPE";
  ErrorKind2[ErrorKind2["INVALID_ARGUMENT_TYPE"] = 5] = "INVALID_ARGUMENT_TYPE";
  ErrorKind2[ErrorKind2["EXPECT_ARGUMENT_STYLE"] = 6] = "EXPECT_ARGUMENT_STYLE";
  ErrorKind2[ErrorKind2["INVALID_NUMBER_SKELETON"] = 7] = "INVALID_NUMBER_SKELETON";
  ErrorKind2[ErrorKind2["INVALID_DATE_TIME_SKELETON"] = 8] = "INVALID_DATE_TIME_SKELETON";
  ErrorKind2[ErrorKind2["EXPECT_NUMBER_SKELETON"] = 9] = "EXPECT_NUMBER_SKELETON";
  ErrorKind2[ErrorKind2["EXPECT_DATE_TIME_SKELETON"] = 10] = "EXPECT_DATE_TIME_SKELETON";
  ErrorKind2[ErrorKind2["UNCLOSED_QUOTE_IN_ARGUMENT_STYLE"] = 11] = "UNCLOSED_QUOTE_IN_ARGUMENT_STYLE";
  ErrorKind2[ErrorKind2["EXPECT_SELECT_ARGUMENT_OPTIONS"] = 12] = "EXPECT_SELECT_ARGUMENT_OPTIONS";
  ErrorKind2[ErrorKind2["EXPECT_PLURAL_ARGUMENT_OFFSET_VALUE"] = 13] = "EXPECT_PLURAL_ARGUMENT_OFFSET_VALUE";
  ErrorKind2[ErrorKind2["INVALID_PLURAL_ARGUMENT_OFFSET_VALUE"] = 14] = "INVALID_PLURAL_ARGUMENT_OFFSET_VALUE";
  ErrorKind2[ErrorKind2["EXPECT_SELECT_ARGUMENT_SELECTOR"] = 15] = "EXPECT_SELECT_ARGUMENT_SELECTOR";
  ErrorKind2[ErrorKind2["EXPECT_PLURAL_ARGUMENT_SELECTOR"] = 16] = "EXPECT_PLURAL_ARGUMENT_SELECTOR";
  ErrorKind2[ErrorKind2["EXPECT_SELECT_ARGUMENT_SELECTOR_FRAGMENT"] = 17] = "EXPECT_SELECT_ARGUMENT_SELECTOR_FRAGMENT";
  ErrorKind2[ErrorKind2["EXPECT_PLURAL_ARGUMENT_SELECTOR_FRAGMENT"] = 18] = "EXPECT_PLURAL_ARGUMENT_SELECTOR_FRAGMENT";
  ErrorKind2[ErrorKind2["INVALID_PLURAL_ARGUMENT_SELECTOR"] = 19] = "INVALID_PLURAL_ARGUMENT_SELECTOR";
  ErrorKind2[ErrorKind2["DUPLICATE_PLURAL_ARGUMENT_SELECTOR"] = 20] = "DUPLICATE_PLURAL_ARGUMENT_SELECTOR";
  ErrorKind2[ErrorKind2["DUPLICATE_SELECT_ARGUMENT_SELECTOR"] = 21] = "DUPLICATE_SELECT_ARGUMENT_SELECTOR";
  ErrorKind2[ErrorKind2["MISSING_OTHER_CLAUSE"] = 22] = "MISSING_OTHER_CLAUSE";
  ErrorKind2[ErrorKind2["INVALID_TAG"] = 23] = "INVALID_TAG";
  ErrorKind2[ErrorKind2["INVALID_TAG_NAME"] = 25] = "INVALID_TAG_NAME";
  ErrorKind2[ErrorKind2["UNMATCHED_CLOSING_TAG"] = 26] = "UNMATCHED_CLOSING_TAG";
  ErrorKind2[ErrorKind2["UNCLOSED_TAG"] = 27] = "UNCLOSED_TAG";
})(ErrorKind || (ErrorKind = {}));

// ../../node_modules/@formatjs/icu-messageformat-parser/lib/types.js
var TYPE;
(function(TYPE2) {
  TYPE2[TYPE2["literal"] = 0] = "literal";
  TYPE2[TYPE2["argument"] = 1] = "argument";
  TYPE2[TYPE2["number"] = 2] = "number";
  TYPE2[TYPE2["date"] = 3] = "date";
  TYPE2[TYPE2["time"] = 4] = "time";
  TYPE2[TYPE2["select"] = 5] = "select";
  TYPE2[TYPE2["plural"] = 6] = "plural";
  TYPE2[TYPE2["pound"] = 7] = "pound";
  TYPE2[TYPE2["tag"] = 8] = "tag";
})(TYPE || (TYPE = {}));
var SKELETON_TYPE;
(function(SKELETON_TYPE2) {
  SKELETON_TYPE2[SKELETON_TYPE2["number"] = 0] = "number";
  SKELETON_TYPE2[SKELETON_TYPE2["dateTime"] = 1] = "dateTime";
})(SKELETON_TYPE || (SKELETON_TYPE = {}));
function isLiteralElement(el) {
  return el.type === TYPE.literal;
}
function isArgumentElement(el) {
  return el.type === TYPE.argument;
}
function isNumberElement(el) {
  return el.type === TYPE.number;
}
function isDateElement(el) {
  return el.type === TYPE.date;
}
function isTimeElement(el) {
  return el.type === TYPE.time;
}
function isSelectElement(el) {
  return el.type === TYPE.select;
}
function isPluralElement(el) {
  return el.type === TYPE.plural;
}
function isPoundElement(el) {
  return el.type === TYPE.pound;
}
function isTagElement(el) {
  return el.type === TYPE.tag;
}
function isNumberSkeleton(el) {
  return !!(el && typeof el === "object" && el.type === SKELETON_TYPE.number);
}
function isDateTimeSkeleton(el) {
  return !!(el && typeof el === "object" && el.type === SKELETON_TYPE.dateTime);
}

// ../../node_modules/@formatjs/icu-messageformat-parser/lib/regex.generated.js
var SPACE_SEPARATOR_REGEX = /[ \xA0\u1680\u2000-\u200A\u202F\u205F\u3000]/;

// ../../node_modules/@formatjs/icu-skeleton-parser/lib/date-time.js
var DATE_TIME_REGEX = /(?:[Eec]{1,6}|G{1,5}|[Qq]{1,5}|(?:[yYur]+|U{1,5})|[ML]{1,5}|d{1,2}|D{1,3}|F{1}|[abB]{1,5}|[hkHK]{1,2}|w{1,2}|W{1}|m{1,2}|s{1,2}|[zZOvVxX]{1,4})(?=([^']*'[^']*')*[^']*$)/g;
function parseDateTimeSkeleton(skeleton) {
  var result = {};
  skeleton.replace(DATE_TIME_REGEX, function(match) {
    var len = match.length;
    switch (match[0]) {
      case "G":
        result.era = len === 4 ? "long" : len === 5 ? "narrow" : "short";
        break;
      case "y":
        result.year = len === 2 ? "2-digit" : "numeric";
        break;
      case "Y":
      case "u":
      case "U":
      case "r":
        throw new RangeError("`Y/u/U/r` (year) patterns are not supported, use `y` instead");
      case "q":
      case "Q":
        throw new RangeError("`q/Q` (quarter) patterns are not supported");
      case "M":
      case "L":
        result.month = ["numeric", "2-digit", "short", "long", "narrow"][len - 1];
        break;
      case "w":
      case "W":
        throw new RangeError("`w/W` (week) patterns are not supported");
      case "d":
        result.day = ["numeric", "2-digit"][len - 1];
        break;
      case "D":
      case "F":
      case "g":
        throw new RangeError("`D/F/g` (day) patterns are not supported, use `d` instead");
      case "E":
        result.weekday = len === 4 ? "long" : len === 5 ? "narrow" : "short";
        break;
      case "e":
        if (len < 4) {
          throw new RangeError("`e..eee` (weekday) patterns are not supported");
        }
        result.weekday = ["short", "long", "narrow", "short"][len - 4];
        break;
      case "c":
        if (len < 4) {
          throw new RangeError("`c..ccc` (weekday) patterns are not supported");
        }
        result.weekday = ["short", "long", "narrow", "short"][len - 4];
        break;
      case "a":
        result.hour12 = true;
        break;
      case "b":
      case "B":
        throw new RangeError("`b/B` (period) patterns are not supported, use `a` instead");
      case "h":
        result.hourCycle = "h12";
        result.hour = ["numeric", "2-digit"][len - 1];
        break;
      case "H":
        result.hourCycle = "h23";
        result.hour = ["numeric", "2-digit"][len - 1];
        break;
      case "K":
        result.hourCycle = "h11";
        result.hour = ["numeric", "2-digit"][len - 1];
        break;
      case "k":
        result.hourCycle = "h24";
        result.hour = ["numeric", "2-digit"][len - 1];
        break;
      case "j":
      case "J":
      case "C":
        throw new RangeError("`j/J/C` (hour) patterns are not supported, use `h/H/K/k` instead");
      case "m":
        result.minute = ["numeric", "2-digit"][len - 1];
        break;
      case "s":
        result.second = ["numeric", "2-digit"][len - 1];
        break;
      case "S":
      case "A":
        throw new RangeError("`S/A` (second) patterns are not supported, use `s` instead");
      case "z":
        result.timeZoneName = len < 4 ? "short" : "long";
        break;
      case "Z":
      case "O":
      case "v":
      case "V":
      case "X":
      case "x":
        throw new RangeError("`Z/O/v/V/X/x` (timeZone) patterns are not supported, use `z` instead");
    }
    return "";
  });
  return result;
}

// ../../node_modules/@formatjs/icu-skeleton-parser/lib/regex.generated.js
var WHITE_SPACE_REGEX = /[\t-\r \x85\u200E\u200F\u2028\u2029]/i;

// ../../node_modules/@formatjs/icu-skeleton-parser/lib/number.js
function parseNumberSkeletonFromString(skeleton) {
  if (skeleton.length === 0) {
    throw new Error("Number skeleton cannot be empty");
  }
  var stringTokens = skeleton.split(WHITE_SPACE_REGEX).filter(function(x) {
    return x.length > 0;
  });
  var tokens = [];
  for (var _i = 0, stringTokens_1 = stringTokens; _i < stringTokens_1.length; _i++) {
    var stringToken = stringTokens_1[_i];
    var stemAndOptions = stringToken.split("/");
    if (stemAndOptions.length === 0) {
      throw new Error("Invalid number skeleton");
    }
    var stem = stemAndOptions[0], options = stemAndOptions.slice(1);
    for (var _a2 = 0, options_1 = options; _a2 < options_1.length; _a2++) {
      var option = options_1[_a2];
      if (option.length === 0) {
        throw new Error("Invalid number skeleton");
      }
    }
    tokens.push({ stem, options });
  }
  return tokens;
}
function icuUnitToEcma(unit) {
  return unit.replace(/^(.*?)-/, "");
}
var FRACTION_PRECISION_REGEX = /^\.(?:(0+)(\*)?|(#+)|(0+)(#+))$/g;
var SIGNIFICANT_PRECISION_REGEX = /^(@+)?(\+|#+)?[rs]?$/g;
var INTEGER_WIDTH_REGEX = /(\*)(0+)|(#+)(0+)|(0+)/g;
var CONCISE_INTEGER_WIDTH_REGEX = /^(0+)$/;
function parseSignificantPrecision(str) {
  var result = {};
  if (str[str.length - 1] === "r") {
    result.roundingPriority = "morePrecision";
  } else if (str[str.length - 1] === "s") {
    result.roundingPriority = "lessPrecision";
  }
  str.replace(SIGNIFICANT_PRECISION_REGEX, function(_, g1, g22) {
    if (typeof g22 !== "string") {
      result.minimumSignificantDigits = g1.length;
      result.maximumSignificantDigits = g1.length;
    } else if (g22 === "+") {
      result.minimumSignificantDigits = g1.length;
    } else if (g1[0] === "#") {
      result.maximumSignificantDigits = g1.length;
    } else {
      result.minimumSignificantDigits = g1.length;
      result.maximumSignificantDigits = g1.length + (typeof g22 === "string" ? g22.length : 0);
    }
<<<<<<< HEAD
  }, [refreshUser]);
  useEffect(() => {
    const checkTokenExpiry = () => {
      const token = getAuthToken();
      if (!token)
        return;
      try {
        const parts = token.split(".");
        if (parts.length === 3) {
          const payload = JSON.parse(atob(parts[1]));
          const now = Math.floor(Date.now() / 1e3);
          const timeUntilExpiry = payload.exp - now;
          if (timeUntilExpiry < 300 && timeUntilExpiry > 0) {
            console.log("\u{1F504} Token expires soon, refreshing...");
            refreshUser();
=======
    return "";
  });
  return result;
}
function parseSign(str) {
  switch (str) {
    case "sign-auto":
      return {
        signDisplay: "auto"
      };
    case "sign-accounting":
    case "()":
      return {
        currencySign: "accounting"
      };
    case "sign-always":
    case "+!":
      return {
        signDisplay: "always"
      };
    case "sign-accounting-always":
    case "()!":
      return {
        signDisplay: "always",
        currencySign: "accounting"
      };
    case "sign-except-zero":
    case "+?":
      return {
        signDisplay: "exceptZero"
      };
    case "sign-accounting-except-zero":
    case "()?":
      return {
        signDisplay: "exceptZero",
        currencySign: "accounting"
      };
    case "sign-never":
    case "+_":
      return {
        signDisplay: "never"
      };
  }
}
function parseConciseScientificAndEngineeringStem(stem) {
  var result;
  if (stem[0] === "E" && stem[1] === "E") {
    result = {
      notation: "engineering"
    };
    stem = stem.slice(2);
  } else if (stem[0] === "E") {
    result = {
      notation: "scientific"
    };
    stem = stem.slice(1);
  }
  if (result) {
    var signDisplay = stem.slice(0, 2);
    if (signDisplay === "+!") {
      result.signDisplay = "always";
      stem = stem.slice(2);
    } else if (signDisplay === "+?") {
      result.signDisplay = "exceptZero";
      stem = stem.slice(2);
    }
    if (!CONCISE_INTEGER_WIDTH_REGEX.test(stem)) {
      throw new Error("Malformed concise eng/scientific notation");
    }
    result.minimumIntegerDigits = stem.length;
  }
  return result;
}
function parseNotationOptions(opt) {
  var result = {};
  var signOpts = parseSign(opt);
  if (signOpts) {
    return signOpts;
  }
  return result;
}
function parseNumberSkeleton(tokens) {
  var result = {};
  for (var _i = 0, tokens_1 = tokens; _i < tokens_1.length; _i++) {
    var token = tokens_1[_i];
    switch (token.stem) {
      case "percent":
      case "%":
        result.style = "percent";
        continue;
      case "%x100":
        result.style = "percent";
        result.scale = 100;
        continue;
      case "currency":
        result.style = "currency";
        result.currency = token.options[0];
        continue;
      case "group-off":
      case ",_":
        result.useGrouping = false;
        continue;
      case "precision-integer":
      case ".":
        result.maximumFractionDigits = 0;
        continue;
      case "measure-unit":
      case "unit":
        result.style = "unit";
        result.unit = icuUnitToEcma(token.options[0]);
        continue;
      case "compact-short":
      case "K":
        result.notation = "compact";
        result.compactDisplay = "short";
        continue;
      case "compact-long":
      case "KK":
        result.notation = "compact";
        result.compactDisplay = "long";
        continue;
      case "scientific":
        result = __assign(__assign(__assign({}, result), { notation: "scientific" }), token.options.reduce(function(all, opt2) {
          return __assign(__assign({}, all), parseNotationOptions(opt2));
        }, {}));
        continue;
      case "engineering":
        result = __assign(__assign(__assign({}, result), { notation: "engineering" }), token.options.reduce(function(all, opt2) {
          return __assign(__assign({}, all), parseNotationOptions(opt2));
        }, {}));
        continue;
      case "notation-simple":
        result.notation = "standard";
        continue;
      case "unit-width-narrow":
        result.currencyDisplay = "narrowSymbol";
        result.unitDisplay = "narrow";
        continue;
      case "unit-width-short":
        result.currencyDisplay = "code";
        result.unitDisplay = "short";
        continue;
      case "unit-width-full-name":
        result.currencyDisplay = "name";
        result.unitDisplay = "long";
        continue;
      case "unit-width-iso-code":
        result.currencyDisplay = "symbol";
        continue;
      case "scale":
        result.scale = parseFloat(token.options[0]);
        continue;
      case "rounding-mode-floor":
        result.roundingMode = "floor";
        continue;
      case "rounding-mode-ceiling":
        result.roundingMode = "ceil";
        continue;
      case "rounding-mode-down":
        result.roundingMode = "trunc";
        continue;
      case "rounding-mode-up":
        result.roundingMode = "expand";
        continue;
      case "rounding-mode-half-even":
        result.roundingMode = "halfEven";
        continue;
      case "rounding-mode-half-down":
        result.roundingMode = "halfTrunc";
        continue;
      case "rounding-mode-half-up":
        result.roundingMode = "halfExpand";
        continue;
      case "integer-width":
        if (token.options.length > 1) {
          throw new RangeError("integer-width stems only accept a single optional option");
        }
        token.options[0].replace(INTEGER_WIDTH_REGEX, function(_, g1, g22, g3, g4, g5) {
          if (g1) {
            result.minimumIntegerDigits = g22.length;
          } else if (g3 && g4) {
            throw new Error("We currently do not support maximum integer digits");
          } else if (g5) {
            throw new Error("We currently do not support exact integer digits");
>>>>>>> 4c70f069
          }
          return "";
        });
        continue;
    }
    if (CONCISE_INTEGER_WIDTH_REGEX.test(token.stem)) {
      result.minimumIntegerDigits = token.stem.length;
      continue;
    }
    if (FRACTION_PRECISION_REGEX.test(token.stem)) {
      if (token.options.length > 1) {
        throw new RangeError("Fraction-precision stems only accept a single optional option");
      }
      token.stem.replace(FRACTION_PRECISION_REGEX, function(_, g1, g22, g3, g4, g5) {
        if (g22 === "*") {
          result.minimumFractionDigits = g1.length;
        } else if (g3 && g3[0] === "#") {
          result.maximumFractionDigits = g3.length;
        } else if (g4 && g5) {
          result.minimumFractionDigits = g4.length;
          result.maximumFractionDigits = g4.length + g5.length;
        } else {
          result.minimumFractionDigits = g1.length;
          result.maximumFractionDigits = g1.length;
        }
        return "";
      });
      var opt = token.options[0];
      if (opt === "w") {
        result = __assign(__assign({}, result), { trailingZeroDisplay: "stripIfInteger" });
      } else if (opt) {
        result = __assign(__assign({}, result), parseSignificantPrecision(opt));
      }
      continue;
    }
    if (SIGNIFICANT_PRECISION_REGEX.test(token.stem)) {
      result = __assign(__assign({}, result), parseSignificantPrecision(token.stem));
      continue;
    }
    var signOpts = parseSign(token.stem);
    if (signOpts) {
      result = __assign(__assign({}, result), signOpts);
    }
    var conciseScientificAndEngineeringOpts = parseConciseScientificAndEngineeringStem(token.stem);
    if (conciseScientificAndEngineeringOpts) {
      result = __assign(__assign({}, result), conciseScientificAndEngineeringOpts);
    }
  }
  return result;
}

// ../../node_modules/@formatjs/icu-messageformat-parser/lib/time-data.generated.js
var timeData = {
  "001": [
    "H",
    "h"
  ],
  "419": [
    "h",
    "H",
    "hB",
    "hb"
  ],
  "AC": [
    "H",
    "h",
    "hb",
    "hB"
  ],
  "AD": [
    "H",
    "hB"
  ],
  "AE": [
    "h",
    "hB",
    "hb",
    "H"
  ],
  "AF": [
    "H",
    "hb",
    "hB",
    "h"
  ],
  "AG": [
    "h",
    "hb",
    "H",
    "hB"
  ],
  "AI": [
    "H",
    "h",
    "hb",
    "hB"
  ],
  "AL": [
    "h",
    "H",
    "hB"
  ],
  "AM": [
    "H",
    "hB"
  ],
  "AO": [
    "H",
    "hB"
  ],
  "AR": [
    "h",
    "H",
    "hB",
    "hb"
  ],
  "AS": [
    "h",
    "H"
  ],
  "AT": [
    "H",
    "hB"
  ],
  "AU": [
    "h",
    "hb",
    "H",
    "hB"
  ],
  "AW": [
    "H",
    "hB"
  ],
  "AX": [
    "H"
  ],
  "AZ": [
    "H",
    "hB",
    "h"
  ],
  "BA": [
    "H",
    "hB",
    "h"
  ],
  "BB": [
    "h",
    "hb",
    "H",
    "hB"
  ],
  "BD": [
    "h",
    "hB",
    "H"
  ],
  "BE": [
    "H",
    "hB"
  ],
  "BF": [
    "H",
    "hB"
  ],
  "BG": [
    "H",
    "hB",
    "h"
  ],
  "BH": [
    "h",
    "hB",
    "hb",
    "H"
  ],
  "BI": [
    "H",
    "h"
  ],
  "BJ": [
    "H",
    "hB"
  ],
  "BL": [
    "H",
    "hB"
  ],
  "BM": [
    "h",
    "hb",
    "H",
    "hB"
  ],
  "BN": [
    "hb",
    "hB",
    "h",
    "H"
  ],
  "BO": [
    "h",
    "H",
    "hB",
    "hb"
  ],
  "BQ": [
    "H"
  ],
  "BR": [
    "H",
    "hB"
  ],
  "BS": [
    "h",
    "hb",
    "H",
    "hB"
  ],
  "BT": [
    "h",
    "H"
  ],
  "BW": [
    "H",
    "h",
    "hb",
    "hB"
  ],
  "BY": [
    "H",
    "h"
  ],
  "BZ": [
    "H",
    "h",
    "hb",
    "hB"
  ],
  "CA": [
    "h",
    "hb",
    "H",
    "hB"
  ],
  "CC": [
    "H",
    "h",
    "hb",
    "hB"
  ],
  "CD": [
    "hB",
    "H"
  ],
  "CF": [
    "H",
    "h",
    "hB"
  ],
  "CG": [
    "H",
    "hB"
  ],
  "CH": [
    "H",
    "hB",
    "h"
  ],
  "CI": [
    "H",
    "hB"
  ],
  "CK": [
    "H",
    "h",
    "hb",
    "hB"
  ],
  "CL": [
    "h",
    "H",
    "hB",
    "hb"
  ],
  "CM": [
    "H",
    "h",
    "hB"
  ],
  "CN": [
    "H",
    "hB",
    "hb",
    "h"
  ],
  "CO": [
    "h",
    "H",
    "hB",
    "hb"
  ],
  "CP": [
    "H"
  ],
  "CR": [
    "h",
    "H",
    "hB",
    "hb"
  ],
  "CU": [
    "h",
    "H",
    "hB",
    "hb"
  ],
  "CV": [
    "H",
    "hB"
  ],
  "CW": [
    "H",
    "hB"
  ],
  "CX": [
    "H",
    "h",
    "hb",
    "hB"
  ],
  "CY": [
    "h",
    "H",
    "hb",
    "hB"
  ],
  "CZ": [
    "H"
  ],
  "DE": [
    "H",
    "hB"
  ],
  "DG": [
    "H",
    "h",
    "hb",
    "hB"
  ],
  "DJ": [
    "h",
    "H"
  ],
  "DK": [
    "H"
  ],
  "DM": [
    "h",
    "hb",
    "H",
    "hB"
  ],
  "DO": [
    "h",
    "H",
    "hB",
    "hb"
  ],
  "DZ": [
    "h",
    "hB",
    "hb",
    "H"
  ],
  "EA": [
    "H",
    "h",
    "hB",
    "hb"
  ],
  "EC": [
    "h",
    "H",
    "hB",
    "hb"
  ],
  "EE": [
    "H",
    "hB"
  ],
  "EG": [
    "h",
    "hB",
    "hb",
    "H"
  ],
  "EH": [
    "h",
    "hB",
    "hb",
    "H"
  ],
  "ER": [
    "h",
    "H"
  ],
  "ES": [
    "H",
    "hB",
    "h",
    "hb"
  ],
  "ET": [
    "hB",
    "hb",
    "h",
    "H"
  ],
  "FI": [
    "H"
  ],
  "FJ": [
    "h",
    "hb",
    "H",
    "hB"
  ],
  "FK": [
    "H",
    "h",
    "hb",
    "hB"
  ],
  "FM": [
    "h",
    "hb",
    "H",
    "hB"
  ],
  "FO": [
    "H",
    "h"
  ],
  "FR": [
    "H",
    "hB"
  ],
  "GA": [
    "H",
    "hB"
  ],
  "GB": [
    "H",
    "h",
    "hb",
    "hB"
  ],
  "GD": [
    "h",
    "hb",
    "H",
    "hB"
  ],
  "GE": [
    "H",
    "hB",
    "h"
  ],
  "GF": [
    "H",
    "hB"
  ],
  "GG": [
    "H",
    "h",
    "hb",
    "hB"
  ],
  "GH": [
    "h",
    "H"
  ],
  "GI": [
    "H",
    "h",
    "hb",
    "hB"
  ],
  "GL": [
    "H",
    "h"
  ],
  "GM": [
    "h",
    "hb",
    "H",
    "hB"
  ],
  "GN": [
    "H",
    "hB"
  ],
  "GP": [
    "H",
    "hB"
  ],
  "GQ": [
    "H",
    "hB",
    "h",
    "hb"
  ],
  "GR": [
    "h",
    "H",
    "hb",
    "hB"
  ],
  "GT": [
    "h",
    "H",
    "hB",
    "hb"
  ],
  "GU": [
    "h",
    "hb",
    "H",
    "hB"
  ],
  "GW": [
    "H",
    "hB"
  ],
  "GY": [
    "h",
    "hb",
    "H",
    "hB"
  ],
  "HK": [
    "h",
    "hB",
    "hb",
    "H"
  ],
  "HN": [
    "h",
    "H",
    "hB",
    "hb"
  ],
  "HR": [
    "H",
    "hB"
  ],
  "HU": [
    "H",
    "h"
  ],
  "IC": [
    "H",
    "h",
    "hB",
    "hb"
  ],
  "ID": [
    "H"
  ],
  "IE": [
    "H",
    "h",
    "hb",
    "hB"
  ],
  "IL": [
    "H",
    "hB"
  ],
  "IM": [
    "H",
    "h",
    "hb",
    "hB"
  ],
  "IN": [
    "h",
    "H"
  ],
  "IO": [
    "H",
    "h",
    "hb",
    "hB"
  ],
  "IQ": [
    "h",
    "hB",
    "hb",
    "H"
  ],
  "IR": [
    "hB",
    "H"
  ],
  "IS": [
    "H"
  ],
  "IT": [
    "H",
    "hB"
  ],
  "JE": [
    "H",
    "h",
    "hb",
    "hB"
  ],
  "JM": [
    "h",
    "hb",
    "H",
    "hB"
  ],
  "JO": [
    "h",
    "hB",
    "hb",
    "H"
  ],
  "JP": [
    "H",
    "K",
    "h"
  ],
  "KE": [
    "hB",
    "hb",
    "H",
    "h"
  ],
  "KG": [
    "H",
    "h",
    "hB",
    "hb"
  ],
  "KH": [
    "hB",
    "h",
    "H",
    "hb"
  ],
  "KI": [
    "h",
    "hb",
    "H",
    "hB"
  ],
  "KM": [
    "H",
    "h",
    "hB",
    "hb"
  ],
  "KN": [
    "h",
    "hb",
    "H",
    "hB"
  ],
  "KP": [
    "h",
    "H",
    "hB",
    "hb"
  ],
  "KR": [
    "h",
    "H",
    "hB",
    "hb"
  ],
  "KW": [
    "h",
    "hB",
    "hb",
    "H"
  ],
  "KY": [
    "h",
    "hb",
    "H",
    "hB"
  ],
  "KZ": [
    "H",
    "hB"
  ],
  "LA": [
    "H",
    "hb",
    "hB",
    "h"
  ],
  "LB": [
    "h",
    "hB",
    "hb",
    "H"
  ],
  "LC": [
    "h",
    "hb",
    "H",
    "hB"
  ],
  "LI": [
    "H",
    "hB",
    "h"
  ],
  "LK": [
    "H",
    "h",
    "hB",
    "hb"
  ],
  "LR": [
    "h",
    "hb",
    "H",
    "hB"
  ],
  "LS": [
    "h",
    "H"
  ],
  "LT": [
    "H",
    "h",
    "hb",
    "hB"
  ],
  "LU": [
    "H",
    "h",
    "hB"
  ],
  "LV": [
    "H",
    "hB",
    "hb",
    "h"
  ],
  "LY": [
    "h",
    "hB",
    "hb",
    "H"
  ],
  "MA": [
    "H",
    "h",
    "hB",
    "hb"
  ],
  "MC": [
    "H",
    "hB"
  ],
  "MD": [
    "H",
    "hB"
  ],
  "ME": [
    "H",
    "hB",
    "h"
  ],
  "MF": [
    "H",
    "hB"
  ],
  "MG": [
    "H",
    "h"
  ],
  "MH": [
    "h",
    "hb",
    "H",
    "hB"
  ],
  "MK": [
    "H",
    "h",
    "hb",
    "hB"
  ],
  "ML": [
    "H"
  ],
  "MM": [
    "hB",
    "hb",
    "H",
    "h"
  ],
  "MN": [
    "H",
    "h",
    "hb",
    "hB"
  ],
  "MO": [
    "h",
    "hB",
    "hb",
    "H"
  ],
  "MP": [
    "h",
    "hb",
    "H",
    "hB"
  ],
  "MQ": [
    "H",
    "hB"
  ],
  "MR": [
    "h",
    "hB",
    "hb",
    "H"
  ],
  "MS": [
    "H",
    "h",
    "hb",
    "hB"
  ],
  "MT": [
    "H",
    "h"
  ],
  "MU": [
    "H",
    "h"
  ],
  "MV": [
    "H",
    "h"
  ],
  "MW": [
    "h",
    "hb",
    "H",
    "hB"
  ],
  "MX": [
    "h",
    "H",
    "hB",
    "hb"
  ],
  "MY": [
    "hb",
    "hB",
    "h",
    "H"
  ],
  "MZ": [
    "H",
    "hB"
  ],
  "NA": [
    "h",
    "H",
    "hB",
    "hb"
  ],
  "NC": [
    "H",
    "hB"
  ],
  "NE": [
    "H"
  ],
  "NF": [
    "H",
    "h",
    "hb",
    "hB"
  ],
  "NG": [
    "H",
    "h",
    "hb",
    "hB"
  ],
  "NI": [
    "h",
    "H",
    "hB",
    "hb"
  ],
  "NL": [
    "H",
    "hB"
  ],
  "NO": [
    "H",
    "h"
  ],
  "NP": [
    "H",
    "h",
    "hB"
  ],
  "NR": [
    "H",
    "h",
    "hb",
    "hB"
  ],
  "NU": [
    "H",
    "h",
    "hb",
    "hB"
  ],
  "NZ": [
    "h",
    "hb",
    "H",
    "hB"
  ],
  "OM": [
    "h",
    "hB",
    "hb",
    "H"
  ],
  "PA": [
    "h",
    "H",
    "hB",
    "hb"
  ],
  "PE": [
    "h",
    "H",
    "hB",
    "hb"
  ],
  "PF": [
    "H",
    "h",
    "hB"
  ],
  "PG": [
    "h",
    "H"
  ],
  "PH": [
    "h",
    "hB",
    "hb",
    "H"
  ],
  "PK": [
    "h",
    "hB",
    "H"
  ],
  "PL": [
    "H",
    "h"
  ],
  "PM": [
    "H",
    "hB"
  ],
  "PN": [
    "H",
    "h",
    "hb",
    "hB"
  ],
  "PR": [
    "h",
    "H",
    "hB",
    "hb"
  ],
  "PS": [
    "h",
    "hB",
    "hb",
    "H"
  ],
  "PT": [
    "H",
    "hB"
  ],
  "PW": [
    "h",
    "H"
  ],
  "PY": [
    "h",
    "H",
    "hB",
    "hb"
  ],
  "QA": [
    "h",
    "hB",
    "hb",
    "H"
  ],
  "RE": [
    "H",
    "hB"
  ],
  "RO": [
    "H",
    "hB"
  ],
  "RS": [
    "H",
    "hB",
    "h"
  ],
  "RU": [
    "H"
  ],
  "RW": [
    "H",
    "h"
  ],
  "SA": [
    "h",
    "hB",
    "hb",
    "H"
  ],
  "SB": [
    "h",
    "hb",
    "H",
    "hB"
  ],
  "SC": [
    "H",
    "h",
    "hB"
  ],
  "SD": [
    "h",
    "hB",
    "hb",
    "H"
  ],
  "SE": [
    "H"
  ],
  "SG": [
    "h",
    "hb",
    "H",
    "hB"
  ],
  "SH": [
    "H",
    "h",
    "hb",
    "hB"
  ],
  "SI": [
    "H",
    "hB"
  ],
  "SJ": [
    "H"
  ],
  "SK": [
    "H"
  ],
  "SL": [
    "h",
    "hb",
    "H",
    "hB"
  ],
  "SM": [
    "H",
    "h",
    "hB"
  ],
  "SN": [
    "H",
    "h",
    "hB"
  ],
  "SO": [
    "h",
    "H"
  ],
  "SR": [
    "H",
    "hB"
  ],
  "SS": [
    "h",
    "hb",
    "H",
    "hB"
  ],
  "ST": [
    "H",
    "hB"
  ],
  "SV": [
    "h",
    "H",
    "hB",
    "hb"
  ],
  "SX": [
    "H",
    "h",
    "hb",
    "hB"
  ],
  "SY": [
    "h",
    "hB",
    "hb",
    "H"
  ],
  "SZ": [
    "h",
    "hb",
    "H",
    "hB"
  ],
  "TA": [
    "H",
    "h",
    "hb",
    "hB"
  ],
  "TC": [
    "h",
    "hb",
    "H",
    "hB"
  ],
  "TD": [
    "h",
    "H",
    "hB"
  ],
  "TF": [
    "H",
    "h",
    "hB"
  ],
  "TG": [
    "H",
    "hB"
  ],
  "TH": [
    "H",
    "h"
  ],
  "TJ": [
    "H",
    "h"
  ],
  "TL": [
    "H",
    "hB",
    "hb",
    "h"
  ],
  "TM": [
    "H",
    "h"
  ],
  "TN": [
    "h",
    "hB",
    "hb",
    "H"
  ],
  "TO": [
    "h",
    "H"
  ],
  "TR": [
    "H",
    "hB"
  ],
  "TT": [
    "h",
    "hb",
    "H",
    "hB"
  ],
  "TW": [
    "hB",
    "hb",
    "h",
    "H"
  ],
  "TZ": [
    "hB",
    "hb",
    "H",
    "h"
  ],
  "UA": [
    "H",
    "hB",
    "h"
  ],
  "UG": [
    "hB",
    "hb",
    "H",
    "h"
  ],
  "UM": [
    "h",
    "hb",
    "H",
    "hB"
  ],
  "US": [
    "h",
    "hb",
    "H",
    "hB"
  ],
  "UY": [
    "h",
    "H",
    "hB",
    "hb"
  ],
  "UZ": [
    "H",
    "hB",
    "h"
  ],
  "VA": [
    "H",
    "h",
    "hB"
  ],
  "VC": [
    "h",
    "hb",
    "H",
    "hB"
  ],
  "VE": [
    "h",
    "H",
    "hB",
    "hb"
  ],
  "VG": [
    "h",
    "hb",
    "H",
    "hB"
  ],
  "VI": [
    "h",
    "hb",
    "H",
    "hB"
  ],
  "VN": [
    "H",
    "h"
  ],
  "VU": [
    "h",
    "H"
  ],
  "WF": [
    "H",
    "hB"
  ],
  "WS": [
    "h",
    "H"
  ],
  "XK": [
    "H",
    "hB",
    "h"
  ],
  "YE": [
    "h",
    "hB",
    "hb",
    "H"
  ],
  "YT": [
    "H",
    "hB"
  ],
  "ZA": [
    "H",
    "h",
    "hb",
    "hB"
  ],
  "ZM": [
    "h",
    "hb",
    "H",
    "hB"
  ],
  "ZW": [
    "H",
    "h"
  ],
  "af-ZA": [
    "H",
    "h",
    "hB",
    "hb"
  ],
  "ar-001": [
    "h",
    "hB",
    "hb",
    "H"
  ],
  "ca-ES": [
    "H",
    "h",
    "hB"
  ],
  "en-001": [
    "h",
    "hb",
    "H",
    "hB"
  ],
  "en-HK": [
    "h",
    "hb",
    "H",
    "hB"
  ],
  "en-IL": [
    "H",
    "h",
    "hb",
    "hB"
  ],
  "en-MY": [
    "h",
    "hb",
    "H",
    "hB"
  ],
  "es-BR": [
    "H",
    "h",
    "hB",
    "hb"
  ],
  "es-ES": [
    "H",
    "h",
    "hB",
    "hb"
  ],
  "es-GQ": [
    "H",
    "h",
    "hB",
    "hb"
  ],
  "fr-CA": [
    "H",
    "h",
    "hB"
  ],
  "gl-ES": [
    "H",
    "h",
    "hB"
  ],
  "gu-IN": [
    "hB",
    "hb",
    "h",
    "H"
  ],
  "hi-IN": [
    "hB",
    "h",
    "H"
  ],
  "it-CH": [
    "H",
    "h",
    "hB"
  ],
  "it-IT": [
    "H",
    "h",
    "hB"
  ],
  "kn-IN": [
    "hB",
    "h",
    "H"
  ],
  "ml-IN": [
    "hB",
    "h",
    "H"
  ],
  "mr-IN": [
    "hB",
    "hb",
    "h",
    "H"
  ],
  "pa-IN": [
    "hB",
    "hb",
    "h",
    "H"
  ],
  "ta-IN": [
    "hB",
    "h",
    "hb",
    "H"
  ],
  "te-IN": [
    "hB",
    "h",
    "H"
  ],
  "zu-ZA": [
    "H",
    "hB",
    "hb",
    "h"
  ]
};

// ../../node_modules/@formatjs/icu-messageformat-parser/lib/date-time-pattern-generator.js
function getBestPattern(skeleton, locale) {
  var skeletonCopy = "";
  for (var patternPos = 0; patternPos < skeleton.length; patternPos++) {
    var patternChar = skeleton.charAt(patternPos);
    if (patternChar === "j") {
      var extraLength = 0;
      while (patternPos + 1 < skeleton.length && skeleton.charAt(patternPos + 1) === patternChar) {
        extraLength++;
        patternPos++;
      }
      var hourLen = 1 + (extraLength & 1);
      var dayPeriodLen = extraLength < 2 ? 1 : 3 + (extraLength >> 1);
      var dayPeriodChar = "a";
      var hourChar = getDefaultHourSymbolFromLocale(locale);
      if (hourChar == "H" || hourChar == "k") {
        dayPeriodLen = 0;
      }
      while (dayPeriodLen-- > 0) {
        skeletonCopy += dayPeriodChar;
      }
      while (hourLen-- > 0) {
        skeletonCopy = hourChar + skeletonCopy;
      }
    } else if (patternChar === "J") {
      skeletonCopy += "H";
    } else {
      skeletonCopy += patternChar;
    }
  }
  return skeletonCopy;
}
function getDefaultHourSymbolFromLocale(locale) {
  var hourCycle = locale.hourCycle;
  if (hourCycle === void 0 && // @ts-ignore hourCycle(s) is not identified yet
  locale.hourCycles && // @ts-ignore
  locale.hourCycles.length) {
    hourCycle = locale.hourCycles[0];
  }
  if (hourCycle) {
    switch (hourCycle) {
      case "h24":
        return "k";
      case "h23":
        return "H";
      case "h12":
        return "h";
      case "h11":
        return "K";
      default:
        throw new Error("Invalid hourCycle");
    }
  }
  var languageTag = locale.language;
  var regionTag;
  if (languageTag !== "root") {
    regionTag = locale.maximize().region;
  }
  var hourCycles = timeData[regionTag || ""] || timeData[languageTag || ""] || timeData["".concat(languageTag, "-001")] || timeData["001"];
  return hourCycles[0];
}

// ../../node_modules/@formatjs/icu-messageformat-parser/lib/parser.js
var _a;
var SPACE_SEPARATOR_START_REGEX = new RegExp("^".concat(SPACE_SEPARATOR_REGEX.source, "*"));
var SPACE_SEPARATOR_END_REGEX = new RegExp("".concat(SPACE_SEPARATOR_REGEX.source, "*$"));
function createLocation(start, end) {
  return { start, end };
}
var hasNativeStartsWith = !!String.prototype.startsWith && "_a".startsWith("a", 1);
var hasNativeFromCodePoint = !!String.fromCodePoint;
var hasNativeFromEntries = !!Object.fromEntries;
var hasNativeCodePointAt = !!String.prototype.codePointAt;
var hasTrimStart = !!String.prototype.trimStart;
var hasTrimEnd = !!String.prototype.trimEnd;
var hasNativeIsSafeInteger = !!Number.isSafeInteger;
var isSafeInteger = hasNativeIsSafeInteger ? Number.isSafeInteger : function(n3) {
  return typeof n3 === "number" && isFinite(n3) && Math.floor(n3) === n3 && Math.abs(n3) <= 9007199254740991;
};
var REGEX_SUPPORTS_U_AND_Y = true;
try {
  re = RE("([^\\p{White_Space}\\p{Pattern_Syntax}]*)", "yu");
  REGEX_SUPPORTS_U_AND_Y = ((_a = re.exec("a")) === null || _a === void 0 ? void 0 : _a[0]) === "a";
} catch (_) {
  REGEX_SUPPORTS_U_AND_Y = false;
}
var re;
var startsWith = hasNativeStartsWith ? (
  // Native
  function startsWith2(s2, search, position) {
    return s2.startsWith(search, position);
  }
) : (
  // For IE11
  function startsWith3(s2, search, position) {
    return s2.slice(position, position + search.length) === search;
  }
);
var fromCodePoint = hasNativeFromCodePoint ? String.fromCodePoint : (
  // IE11
  function fromCodePoint2() {
    var codePoints = [];
    for (var _i = 0; _i < arguments.length; _i++) {
      codePoints[_i] = arguments[_i];
    }
    var elements = "";
    var length = codePoints.length;
    var i2 = 0;
    var code;
    while (length > i2) {
      code = codePoints[i2++];
      if (code > 1114111)
        throw RangeError(code + " is not a valid code point");
      elements += code < 65536 ? String.fromCharCode(code) : String.fromCharCode(((code -= 65536) >> 10) + 55296, code % 1024 + 56320);
    }
    return elements;
  }
);
var fromEntries = (
  // native
  hasNativeFromEntries ? Object.fromEntries : (
    // Ponyfill
    function fromEntries2(entries) {
      var obj = {};
      for (var _i = 0, entries_1 = entries; _i < entries_1.length; _i++) {
        var _a2 = entries_1[_i], k2 = _a2[0], v2 = _a2[1];
        obj[k2] = v2;
      }
      return obj;
    }
  )
);
var codePointAt = hasNativeCodePointAt ? (
  // Native
  function codePointAt2(s2, index) {
    return s2.codePointAt(index);
  }
) : (
  // IE 11
  function codePointAt3(s2, index) {
    var size = s2.length;
    if (index < 0 || index >= size) {
      return void 0;
    }
<<<<<<< HEAD
    return true;
  }, [hasActiveSubscription, isExpired]);
  const refreshStatus = useCallback3(async () => {
    await fetchSubscriptionStatus();
  }, [fetchSubscriptionStatus]);
  useEffect2(() => {
    fetchSubscriptionStatus();
  }, [fetchSubscriptionStatus]);
  useEffect2(() => {
    if (!user)
      return;
    const interval = setInterval(fetchSubscriptionStatus, checkInterval);
    return () => clearInterval(interval);
  }, [user, fetchSubscriptionStatus, checkInterval]);
  const statusMessage = subscription?.statusReason || (isExpired ? "Subscription expired" : isExpiringSoon ? `Expires in ${daysUntilExpiry} days` : isTrial ? `Trial (${daysUntilExpiry} days left)` : isActive ? "Active subscription" : "No subscription");
  const statusColor = status === "EXPIRED" ? "red" : status === "CANCELED" ? "red" : status === "PAST_DUE" ? "orange" : status === "PAUSED" ? "yellow" : isExpiringSoon ? "orange" : status === "TRIAL" ? "yellow" : status === "ACTIVE" ? "green" : "gray";
  const hasAccess = subscription?.hasAccess ?? (hasActiveSubscription && !isExpired);
  const accessLevel = status === "EXPIRED" || status === "CANCELED" ? "denied" : status === "PAST_DUE" ? "readonly" : status === "PAUSED" ? "readonly" : status === "TRIAL" ? "limited" : status === "ACTIVE" ? "full" : "denied";
  const requiresPayment = status === "EXPIRED" || status === "PAST_DUE" || isExpiringSoon;
  const upgradeRequired = status === "EXPIRED" || status === "CANCELED";
  const gracePeriodEnds = isExpiringSoon && daysUntilExpiry ? new Date(Date.now() + daysUntilExpiry * 24 * 60 * 60 * 1e3) : null;
  const canExportData = hasAccess;
  const isRestricted = !hasAccess || status === "TRIAL" || status === "PAUSED";
  const isReadOnly = status === "EXPIRED" || status === "PAST_DUE" || status === "PAUSED";
  const isLimited = status === "TRIAL";
  const isDenied = status === "EXPIRED" || status === "CANCELED" || !hasActiveSubscription;
  return {
    // Original interface
    loading,
    hasActiveSubscription,
    isExpired,
    isExpiringSoon,
    daysUntilExpiry,
    subscriptionType,
    canAccessFeature,
    refreshStatus,
    // Extended interface for UI components
    hasSubscription,
    subscription,
    status,
    isTrial,
    isActive,
    planName,
    error,
    // Additional properties for other components
    statusMessage,
    statusColor,
    hasAccess,
    accessLevel,
    requiresPayment,
    upgradeRequired,
    gracePeriodEnds,
    canExportData,
    isRestricted,
    isReadOnly,
    isLimited,
    isDenied
=======
    var first = s2.charCodeAt(index);
    var second;
    return first < 55296 || first > 56319 || index + 1 === size || (second = s2.charCodeAt(index + 1)) < 56320 || second > 57343 ? first : (first - 55296 << 10) + (second - 56320) + 65536;
  }
);
var trimStart = hasTrimStart ? (
  // Native
  function trimStart2(s2) {
    return s2.trimStart();
  }
) : (
  // Ponyfill
  function trimStart3(s2) {
    return s2.replace(SPACE_SEPARATOR_START_REGEX, "");
  }
);
var trimEnd = hasTrimEnd ? (
  // Native
  function trimEnd2(s2) {
    return s2.trimEnd();
  }
) : (
  // Ponyfill
  function trimEnd3(s2) {
    return s2.replace(SPACE_SEPARATOR_END_REGEX, "");
  }
);
function RE(s2, flag) {
  return new RegExp(s2, flag);
}
var matchIdentifierAtIndex;
if (REGEX_SUPPORTS_U_AND_Y) {
  IDENTIFIER_PREFIX_RE_1 = RE("([^\\p{White_Space}\\p{Pattern_Syntax}]*)", "yu");
  matchIdentifierAtIndex = function matchIdentifierAtIndex2(s2, index) {
    var _a2;
    IDENTIFIER_PREFIX_RE_1.lastIndex = index;
    var match = IDENTIFIER_PREFIX_RE_1.exec(s2);
    return (_a2 = match[1]) !== null && _a2 !== void 0 ? _a2 : "";
  };
} else {
  matchIdentifierAtIndex = function matchIdentifierAtIndex2(s2, index) {
    var match = [];
    while (true) {
      var c2 = codePointAt(s2, index);
      if (c2 === void 0 || _isWhiteSpace(c2) || _isPatternSyntax(c2)) {
        break;
      }
      match.push(c2);
      index += c2 >= 65536 ? 2 : 1;
    }
    return fromCodePoint.apply(void 0, match);
>>>>>>> 4c70f069
  };
}
var IDENTIFIER_PREFIX_RE_1;
var Parser = (
  /** @class */
  function() {
    function Parser2(message, options) {
      if (options === void 0) {
        options = {};
      }
      this.message = message;
      this.position = { offset: 0, line: 1, column: 1 };
      this.ignoreTag = !!options.ignoreTag;
      this.locale = options.locale;
      this.requiresOtherClause = !!options.requiresOtherClause;
      this.shouldParseSkeletons = !!options.shouldParseSkeletons;
    }
    Parser2.prototype.parse = function() {
      if (this.offset() !== 0) {
        throw Error("parser can only be used once");
      }
      return this.parseMessage(0, "", false);
    };
    Parser2.prototype.parseMessage = function(nestingLevel, parentArgType, expectingCloseTag) {
      var elements = [];
      while (!this.isEOF()) {
        var char = this.char();
        if (char === 123) {
          var result = this.parseArgument(nestingLevel, expectingCloseTag);
          if (result.err) {
            return result;
          }
          elements.push(result.val);
        } else if (char === 125 && nestingLevel > 0) {
          break;
        } else if (char === 35 && (parentArgType === "plural" || parentArgType === "selectordinal")) {
          var position = this.clonePosition();
          this.bump();
          elements.push({
            type: TYPE.pound,
            location: createLocation(position, this.clonePosition())
          });
        } else if (char === 60 && !this.ignoreTag && this.peek() === 47) {
          if (expectingCloseTag) {
            break;
          } else {
            return this.error(ErrorKind.UNMATCHED_CLOSING_TAG, createLocation(this.clonePosition(), this.clonePosition()));
          }
        } else if (char === 60 && !this.ignoreTag && _isAlpha(this.peek() || 0)) {
          var result = this.parseTag(nestingLevel, parentArgType);
          if (result.err) {
            return result;
          }
          elements.push(result.val);
        } else {
          var result = this.parseLiteral(nestingLevel, parentArgType);
          if (result.err) {
            return result;
          }
          elements.push(result.val);
        }
      }
      return { val: elements, err: null };
    };
    Parser2.prototype.parseTag = function(nestingLevel, parentArgType) {
      var startPosition = this.clonePosition();
      this.bump();
      var tagName = this.parseTagName();
      this.bumpSpace();
      if (this.bumpIf("/>")) {
        return {
          val: {
            type: TYPE.literal,
            value: "<".concat(tagName, "/>"),
            location: createLocation(startPosition, this.clonePosition())
          },
          err: null
        };
      } else if (this.bumpIf(">")) {
        var childrenResult = this.parseMessage(nestingLevel + 1, parentArgType, true);
        if (childrenResult.err) {
          return childrenResult;
        }
        var children = childrenResult.val;
        var endTagStartPosition = this.clonePosition();
        if (this.bumpIf("</")) {
          if (this.isEOF() || !_isAlpha(this.char())) {
            return this.error(ErrorKind.INVALID_TAG, createLocation(endTagStartPosition, this.clonePosition()));
          }
          var closingTagNameStartPosition = this.clonePosition();
          var closingTagName = this.parseTagName();
          if (tagName !== closingTagName) {
            return this.error(ErrorKind.UNMATCHED_CLOSING_TAG, createLocation(closingTagNameStartPosition, this.clonePosition()));
          }
          this.bumpSpace();
          if (!this.bumpIf(">")) {
            return this.error(ErrorKind.INVALID_TAG, createLocation(endTagStartPosition, this.clonePosition()));
          }
          return {
            val: {
              type: TYPE.tag,
              value: tagName,
              children,
              location: createLocation(startPosition, this.clonePosition())
            },
            err: null
          };
        } else {
          return this.error(ErrorKind.UNCLOSED_TAG, createLocation(startPosition, this.clonePosition()));
        }
      } else {
        return this.error(ErrorKind.INVALID_TAG, createLocation(startPosition, this.clonePosition()));
      }
    };
    Parser2.prototype.parseTagName = function() {
      var startOffset = this.offset();
      this.bump();
      while (!this.isEOF() && _isPotentialElementNameChar(this.char())) {
        this.bump();
      }
      return this.message.slice(startOffset, this.offset());
    };
    Parser2.prototype.parseLiteral = function(nestingLevel, parentArgType) {
      var start = this.clonePosition();
      var value = "";
      while (true) {
        var parseQuoteResult = this.tryParseQuote(parentArgType);
        if (parseQuoteResult) {
          value += parseQuoteResult;
          continue;
        }
        var parseUnquotedResult = this.tryParseUnquoted(nestingLevel, parentArgType);
        if (parseUnquotedResult) {
          value += parseUnquotedResult;
          continue;
        }
        var parseLeftAngleResult = this.tryParseLeftAngleBracket();
        if (parseLeftAngleResult) {
          value += parseLeftAngleResult;
          continue;
        }
        break;
      }
      var location = createLocation(start, this.clonePosition());
      return {
        val: { type: TYPE.literal, value, location },
        err: null
      };
    };
    Parser2.prototype.tryParseLeftAngleBracket = function() {
      if (!this.isEOF() && this.char() === 60 && (this.ignoreTag || // If at the opening tag or closing tag position, bail.
      !_isAlphaOrSlash(this.peek() || 0))) {
        this.bump();
        return "<";
      }
      return null;
    };
    Parser2.prototype.tryParseQuote = function(parentArgType) {
      if (this.isEOF() || this.char() !== 39) {
        return null;
      }
      switch (this.peek()) {
        case 39:
          this.bump();
          this.bump();
          return "'";
        case 123:
        case 60:
        case 62:
        case 125:
          break;
        case 35:
          if (parentArgType === "plural" || parentArgType === "selectordinal") {
            break;
          }
          return null;
        default:
          return null;
      }
      this.bump();
      var codePoints = [this.char()];
      this.bump();
      while (!this.isEOF()) {
        var ch = this.char();
        if (ch === 39) {
          if (this.peek() === 39) {
            codePoints.push(39);
            this.bump();
          } else {
            this.bump();
            break;
          }
        } else {
          codePoints.push(ch);
        }
        this.bump();
      }
      return fromCodePoint.apply(void 0, codePoints);
    };
    Parser2.prototype.tryParseUnquoted = function(nestingLevel, parentArgType) {
      if (this.isEOF()) {
        return null;
      }
      var ch = this.char();
      if (ch === 60 || ch === 123 || ch === 35 && (parentArgType === "plural" || parentArgType === "selectordinal") || ch === 125 && nestingLevel > 0) {
        return null;
      } else {
        this.bump();
        return fromCodePoint(ch);
      }
    };
    Parser2.prototype.parseArgument = function(nestingLevel, expectingCloseTag) {
      var openingBracePosition = this.clonePosition();
      this.bump();
      this.bumpSpace();
      if (this.isEOF()) {
        return this.error(ErrorKind.EXPECT_ARGUMENT_CLOSING_BRACE, createLocation(openingBracePosition, this.clonePosition()));
      }
      if (this.char() === 125) {
        this.bump();
        return this.error(ErrorKind.EMPTY_ARGUMENT, createLocation(openingBracePosition, this.clonePosition()));
      }
      var value = this.parseIdentifierIfPossible().value;
      if (!value) {
        return this.error(ErrorKind.MALFORMED_ARGUMENT, createLocation(openingBracePosition, this.clonePosition()));
      }
      this.bumpSpace();
      if (this.isEOF()) {
        return this.error(ErrorKind.EXPECT_ARGUMENT_CLOSING_BRACE, createLocation(openingBracePosition, this.clonePosition()));
      }
      switch (this.char()) {
        case 125: {
          this.bump();
          return {
            val: {
              type: TYPE.argument,
              // value does not include the opening and closing braces.
              value,
              location: createLocation(openingBracePosition, this.clonePosition())
            },
            err: null
          };
        }
        case 44: {
          this.bump();
          this.bumpSpace();
          if (this.isEOF()) {
            return this.error(ErrorKind.EXPECT_ARGUMENT_CLOSING_BRACE, createLocation(openingBracePosition, this.clonePosition()));
          }
          return this.parseArgumentOptions(nestingLevel, expectingCloseTag, value, openingBracePosition);
        }
        default:
          return this.error(ErrorKind.MALFORMED_ARGUMENT, createLocation(openingBracePosition, this.clonePosition()));
      }
    };
    Parser2.prototype.parseIdentifierIfPossible = function() {
      var startingPosition = this.clonePosition();
      var startOffset = this.offset();
      var value = matchIdentifierAtIndex(this.message, startOffset);
      var endOffset = startOffset + value.length;
      this.bumpTo(endOffset);
      var endPosition = this.clonePosition();
      var location = createLocation(startingPosition, endPosition);
      return { value, location };
    };
    Parser2.prototype.parseArgumentOptions = function(nestingLevel, expectingCloseTag, value, openingBracePosition) {
      var _a2;
      var typeStartPosition = this.clonePosition();
      var argType = this.parseIdentifierIfPossible().value;
      var typeEndPosition = this.clonePosition();
      switch (argType) {
        case "":
          return this.error(ErrorKind.EXPECT_ARGUMENT_TYPE, createLocation(typeStartPosition, typeEndPosition));
        case "number":
        case "date":
        case "time": {
          this.bumpSpace();
          var styleAndLocation = null;
          if (this.bumpIf(",")) {
            this.bumpSpace();
            var styleStartPosition = this.clonePosition();
            var result = this.parseSimpleArgStyleIfPossible();
            if (result.err) {
              return result;
            }
            var style = trimEnd(result.val);
            if (style.length === 0) {
              return this.error(ErrorKind.EXPECT_ARGUMENT_STYLE, createLocation(this.clonePosition(), this.clonePosition()));
            }
            var styleLocation = createLocation(styleStartPosition, this.clonePosition());
            styleAndLocation = { style, styleLocation };
          }
          var argCloseResult = this.tryParseArgumentClose(openingBracePosition);
          if (argCloseResult.err) {
            return argCloseResult;
          }
          var location_1 = createLocation(openingBracePosition, this.clonePosition());
          if (styleAndLocation && startsWith(styleAndLocation === null || styleAndLocation === void 0 ? void 0 : styleAndLocation.style, "::", 0)) {
            var skeleton = trimStart(styleAndLocation.style.slice(2));
            if (argType === "number") {
              var result = this.parseNumberSkeletonFromString(skeleton, styleAndLocation.styleLocation);
              if (result.err) {
                return result;
              }
              return {
                val: { type: TYPE.number, value, location: location_1, style: result.val },
                err: null
              };
            } else {
              if (skeleton.length === 0) {
                return this.error(ErrorKind.EXPECT_DATE_TIME_SKELETON, location_1);
              }
              var dateTimePattern = skeleton;
              if (this.locale) {
                dateTimePattern = getBestPattern(skeleton, this.locale);
              }
              var style = {
                type: SKELETON_TYPE.dateTime,
                pattern: dateTimePattern,
                location: styleAndLocation.styleLocation,
                parsedOptions: this.shouldParseSkeletons ? parseDateTimeSkeleton(dateTimePattern) : {}
              };
              var type = argType === "date" ? TYPE.date : TYPE.time;
              return {
                val: { type, value, location: location_1, style },
                err: null
              };
            }
          }
          return {
            val: {
              type: argType === "number" ? TYPE.number : argType === "date" ? TYPE.date : TYPE.time,
              value,
              location: location_1,
              style: (_a2 = styleAndLocation === null || styleAndLocation === void 0 ? void 0 : styleAndLocation.style) !== null && _a2 !== void 0 ? _a2 : null
            },
            err: null
          };
        }
        case "plural":
        case "selectordinal":
        case "select": {
          var typeEndPosition_1 = this.clonePosition();
          this.bumpSpace();
          if (!this.bumpIf(",")) {
            return this.error(ErrorKind.EXPECT_SELECT_ARGUMENT_OPTIONS, createLocation(typeEndPosition_1, __assign({}, typeEndPosition_1)));
          }
          this.bumpSpace();
          var identifierAndLocation = this.parseIdentifierIfPossible();
          var pluralOffset = 0;
          if (argType !== "select" && identifierAndLocation.value === "offset") {
            if (!this.bumpIf(":")) {
              return this.error(ErrorKind.EXPECT_PLURAL_ARGUMENT_OFFSET_VALUE, createLocation(this.clonePosition(), this.clonePosition()));
            }
            this.bumpSpace();
            var result = this.tryParseDecimalInteger(ErrorKind.EXPECT_PLURAL_ARGUMENT_OFFSET_VALUE, ErrorKind.INVALID_PLURAL_ARGUMENT_OFFSET_VALUE);
            if (result.err) {
              return result;
            }
            this.bumpSpace();
            identifierAndLocation = this.parseIdentifierIfPossible();
            pluralOffset = result.val;
          }
          var optionsResult = this.tryParsePluralOrSelectOptions(nestingLevel, argType, expectingCloseTag, identifierAndLocation);
          if (optionsResult.err) {
            return optionsResult;
          }
          var argCloseResult = this.tryParseArgumentClose(openingBracePosition);
          if (argCloseResult.err) {
            return argCloseResult;
          }
          var location_2 = createLocation(openingBracePosition, this.clonePosition());
          if (argType === "select") {
            return {
              val: {
                type: TYPE.select,
                value,
                options: fromEntries(optionsResult.val),
                location: location_2
              },
              err: null
            };
          } else {
            return {
              val: {
                type: TYPE.plural,
                value,
                options: fromEntries(optionsResult.val),
                offset: pluralOffset,
                pluralType: argType === "plural" ? "cardinal" : "ordinal",
                location: location_2
              },
              err: null
            };
          }
        }
        default:
          return this.error(ErrorKind.INVALID_ARGUMENT_TYPE, createLocation(typeStartPosition, typeEndPosition));
      }
    };
    Parser2.prototype.tryParseArgumentClose = function(openingBracePosition) {
      if (this.isEOF() || this.char() !== 125) {
        return this.error(ErrorKind.EXPECT_ARGUMENT_CLOSING_BRACE, createLocation(openingBracePosition, this.clonePosition()));
      }
      this.bump();
      return { val: true, err: null };
    };
    Parser2.prototype.parseSimpleArgStyleIfPossible = function() {
      var nestedBraces = 0;
      var startPosition = this.clonePosition();
      while (!this.isEOF()) {
        var ch = this.char();
        switch (ch) {
          case 39: {
            this.bump();
            var apostrophePosition = this.clonePosition();
            if (!this.bumpUntil("'")) {
              return this.error(ErrorKind.UNCLOSED_QUOTE_IN_ARGUMENT_STYLE, createLocation(apostrophePosition, this.clonePosition()));
            }
            this.bump();
            break;
          }
          case 123: {
            nestedBraces += 1;
            this.bump();
            break;
          }
          case 125: {
            if (nestedBraces > 0) {
              nestedBraces -= 1;
            } else {
              return {
                val: this.message.slice(startPosition.offset, this.offset()),
                err: null
              };
            }
            break;
          }
          default:
            this.bump();
            break;
        }
      }
      return {
        val: this.message.slice(startPosition.offset, this.offset()),
        err: null
      };
    };
    Parser2.prototype.parseNumberSkeletonFromString = function(skeleton, location) {
      var tokens = [];
      try {
        tokens = parseNumberSkeletonFromString(skeleton);
      } catch (e3) {
        return this.error(ErrorKind.INVALID_NUMBER_SKELETON, location);
      }
      return {
        val: {
          type: SKELETON_TYPE.number,
          tokens,
          location,
          parsedOptions: this.shouldParseSkeletons ? parseNumberSkeleton(tokens) : {}
        },
        err: null
      };
    };
    Parser2.prototype.tryParsePluralOrSelectOptions = function(nestingLevel, parentArgType, expectCloseTag, parsedFirstIdentifier) {
      var _a2;
      var hasOtherClause = false;
      var options = [];
      var parsedSelectors = /* @__PURE__ */ new Set();
      var selector = parsedFirstIdentifier.value, selectorLocation = parsedFirstIdentifier.location;
      while (true) {
        if (selector.length === 0) {
          var startPosition = this.clonePosition();
          if (parentArgType !== "select" && this.bumpIf("=")) {
            var result = this.tryParseDecimalInteger(ErrorKind.EXPECT_PLURAL_ARGUMENT_SELECTOR, ErrorKind.INVALID_PLURAL_ARGUMENT_SELECTOR);
            if (result.err) {
              return result;
            }
            selectorLocation = createLocation(startPosition, this.clonePosition());
            selector = this.message.slice(startPosition.offset, this.offset());
          } else {
            break;
          }
        }
        if (parsedSelectors.has(selector)) {
          return this.error(parentArgType === "select" ? ErrorKind.DUPLICATE_SELECT_ARGUMENT_SELECTOR : ErrorKind.DUPLICATE_PLURAL_ARGUMENT_SELECTOR, selectorLocation);
        }
        if (selector === "other") {
          hasOtherClause = true;
        }
        this.bumpSpace();
        var openingBracePosition = this.clonePosition();
        if (!this.bumpIf("{")) {
          return this.error(parentArgType === "select" ? ErrorKind.EXPECT_SELECT_ARGUMENT_SELECTOR_FRAGMENT : ErrorKind.EXPECT_PLURAL_ARGUMENT_SELECTOR_FRAGMENT, createLocation(this.clonePosition(), this.clonePosition()));
        }
        var fragmentResult = this.parseMessage(nestingLevel + 1, parentArgType, expectCloseTag);
        if (fragmentResult.err) {
          return fragmentResult;
        }
        var argCloseResult = this.tryParseArgumentClose(openingBracePosition);
        if (argCloseResult.err) {
          return argCloseResult;
        }
        options.push([
          selector,
          {
            value: fragmentResult.val,
            location: createLocation(openingBracePosition, this.clonePosition())
          }
        ]);
        parsedSelectors.add(selector);
        this.bumpSpace();
        _a2 = this.parseIdentifierIfPossible(), selector = _a2.value, selectorLocation = _a2.location;
      }
      if (options.length === 0) {
        return this.error(parentArgType === "select" ? ErrorKind.EXPECT_SELECT_ARGUMENT_SELECTOR : ErrorKind.EXPECT_PLURAL_ARGUMENT_SELECTOR, createLocation(this.clonePosition(), this.clonePosition()));
      }
      if (this.requiresOtherClause && !hasOtherClause) {
        return this.error(ErrorKind.MISSING_OTHER_CLAUSE, createLocation(this.clonePosition(), this.clonePosition()));
      }
      return { val: options, err: null };
    };
    Parser2.prototype.tryParseDecimalInteger = function(expectNumberError, invalidNumberError) {
      var sign = 1;
      var startingPosition = this.clonePosition();
      if (this.bumpIf("+")) {
      } else if (this.bumpIf("-")) {
        sign = -1;
      }
      var hasDigits = false;
      var decimal = 0;
      while (!this.isEOF()) {
        var ch = this.char();
        if (ch >= 48 && ch <= 57) {
          hasDigits = true;
          decimal = decimal * 10 + (ch - 48);
          this.bump();
        } else {
          break;
        }
      }
      var location = createLocation(startingPosition, this.clonePosition());
      if (!hasDigits) {
        return this.error(expectNumberError, location);
      }
      decimal *= sign;
      if (!isSafeInteger(decimal)) {
        return this.error(invalidNumberError, location);
      }
      return { val: decimal, err: null };
    };
    Parser2.prototype.offset = function() {
      return this.position.offset;
    };
    Parser2.prototype.isEOF = function() {
      return this.offset() === this.message.length;
    };
    Parser2.prototype.clonePosition = function() {
      return {
        offset: this.position.offset,
        line: this.position.line,
        column: this.position.column
      };
    };
    Parser2.prototype.char = function() {
      var offset = this.position.offset;
      if (offset >= this.message.length) {
        throw Error("out of bound");
      }
      var code = codePointAt(this.message, offset);
      if (code === void 0) {
        throw Error("Offset ".concat(offset, " is at invalid UTF-16 code unit boundary"));
      }
      return code;
    };
    Parser2.prototype.error = function(kind, location) {
      return {
        val: null,
        err: {
          kind,
          message: this.message,
          location
        }
      };
    };
    Parser2.prototype.bump = function() {
      if (this.isEOF()) {
        return;
      }
      var code = this.char();
      if (code === 10) {
        this.position.line += 1;
        this.position.column = 1;
        this.position.offset += 1;
      } else {
        this.position.column += 1;
        this.position.offset += code < 65536 ? 1 : 2;
      }
    };
    Parser2.prototype.bumpIf = function(prefix) {
      if (startsWith(this.message, prefix, this.offset())) {
        for (var i2 = 0; i2 < prefix.length; i2++) {
          this.bump();
        }
        return true;
      }
      return false;
    };
    Parser2.prototype.bumpUntil = function(pattern) {
      var currentOffset = this.offset();
      var index = this.message.indexOf(pattern, currentOffset);
      if (index >= 0) {
        this.bumpTo(index);
        return true;
      } else {
        this.bumpTo(this.message.length);
        return false;
      }
    };
    Parser2.prototype.bumpTo = function(targetOffset) {
      if (this.offset() > targetOffset) {
        throw Error("targetOffset ".concat(targetOffset, " must be greater than or equal to the current offset ").concat(this.offset()));
      }
      targetOffset = Math.min(targetOffset, this.message.length);
      while (true) {
        var offset = this.offset();
        if (offset === targetOffset) {
          break;
        }
        if (offset > targetOffset) {
          throw Error("targetOffset ".concat(targetOffset, " is at invalid UTF-16 code unit boundary"));
        }
        this.bump();
        if (this.isEOF()) {
          break;
        }
      }
    };
    Parser2.prototype.bumpSpace = function() {
      while (!this.isEOF() && _isWhiteSpace(this.char())) {
        this.bump();
      }
    };
    Parser2.prototype.peek = function() {
      if (this.isEOF()) {
        return null;
      }
      var code = this.char();
      var offset = this.offset();
      var nextCode = this.message.charCodeAt(offset + (code >= 65536 ? 2 : 1));
      return nextCode !== null && nextCode !== void 0 ? nextCode : null;
    };
    return Parser2;
  }()
);
function _isAlpha(codepoint) {
  return codepoint >= 97 && codepoint <= 122 || codepoint >= 65 && codepoint <= 90;
}
function _isAlphaOrSlash(codepoint) {
  return _isAlpha(codepoint) || codepoint === 47;
}
function _isPotentialElementNameChar(c2) {
  return c2 === 45 || c2 === 46 || c2 >= 48 && c2 <= 57 || c2 === 95 || c2 >= 97 && c2 <= 122 || c2 >= 65 && c2 <= 90 || c2 == 183 || c2 >= 192 && c2 <= 214 || c2 >= 216 && c2 <= 246 || c2 >= 248 && c2 <= 893 || c2 >= 895 && c2 <= 8191 || c2 >= 8204 && c2 <= 8205 || c2 >= 8255 && c2 <= 8256 || c2 >= 8304 && c2 <= 8591 || c2 >= 11264 && c2 <= 12271 || c2 >= 12289 && c2 <= 55295 || c2 >= 63744 && c2 <= 64975 || c2 >= 65008 && c2 <= 65533 || c2 >= 65536 && c2 <= 983039;
}
function _isWhiteSpace(c2) {
  return c2 >= 9 && c2 <= 13 || c2 === 32 || c2 === 133 || c2 >= 8206 && c2 <= 8207 || c2 === 8232 || c2 === 8233;
}
function _isPatternSyntax(c2) {
  return c2 >= 33 && c2 <= 35 || c2 === 36 || c2 >= 37 && c2 <= 39 || c2 === 40 || c2 === 41 || c2 === 42 || c2 === 43 || c2 === 44 || c2 === 45 || c2 >= 46 && c2 <= 47 || c2 >= 58 && c2 <= 59 || c2 >= 60 && c2 <= 62 || c2 >= 63 && c2 <= 64 || c2 === 91 || c2 === 92 || c2 === 93 || c2 === 94 || c2 === 96 || c2 === 123 || c2 === 124 || c2 === 125 || c2 === 126 || c2 === 161 || c2 >= 162 && c2 <= 165 || c2 === 166 || c2 === 167 || c2 === 169 || c2 === 171 || c2 === 172 || c2 === 174 || c2 === 176 || c2 === 177 || c2 === 182 || c2 === 187 || c2 === 191 || c2 === 215 || c2 === 247 || c2 >= 8208 && c2 <= 8213 || c2 >= 8214 && c2 <= 8215 || c2 === 8216 || c2 === 8217 || c2 === 8218 || c2 >= 8219 && c2 <= 8220 || c2 === 8221 || c2 === 8222 || c2 === 8223 || c2 >= 8224 && c2 <= 8231 || c2 >= 8240 && c2 <= 8248 || c2 === 8249 || c2 === 8250 || c2 >= 8251 && c2 <= 8254 || c2 >= 8257 && c2 <= 8259 || c2 === 8260 || c2 === 8261 || c2 === 8262 || c2 >= 8263 && c2 <= 8273 || c2 === 8274 || c2 === 8275 || c2 >= 8277 && c2 <= 8286 || c2 >= 8592 && c2 <= 8596 || c2 >= 8597 && c2 <= 8601 || c2 >= 8602 && c2 <= 8603 || c2 >= 8604 && c2 <= 8607 || c2 === 8608 || c2 >= 8609 && c2 <= 8610 || c2 === 8611 || c2 >= 8612 && c2 <= 8613 || c2 === 8614 || c2 >= 8615 && c2 <= 8621 || c2 === 8622 || c2 >= 8623 && c2 <= 8653 || c2 >= 8654 && c2 <= 8655 || c2 >= 8656 && c2 <= 8657 || c2 === 8658 || c2 === 8659 || c2 === 8660 || c2 >= 8661 && c2 <= 8691 || c2 >= 8692 && c2 <= 8959 || c2 >= 8960 && c2 <= 8967 || c2 === 8968 || c2 === 8969 || c2 === 8970 || c2 === 8971 || c2 >= 8972 && c2 <= 8991 || c2 >= 8992 && c2 <= 8993 || c2 >= 8994 && c2 <= 9e3 || c2 === 9001 || c2 === 9002 || c2 >= 9003 && c2 <= 9083 || c2 === 9084 || c2 >= 9085 && c2 <= 9114 || c2 >= 9115 && c2 <= 9139 || c2 >= 9140 && c2 <= 9179 || c2 >= 9180 && c2 <= 9185 || c2 >= 9186 && c2 <= 9254 || c2 >= 9255 && c2 <= 9279 || c2 >= 9280 && c2 <= 9290 || c2 >= 9291 && c2 <= 9311 || c2 >= 9472 && c2 <= 9654 || c2 === 9655 || c2 >= 9656 && c2 <= 9664 || c2 === 9665 || c2 >= 9666 && c2 <= 9719 || c2 >= 9720 && c2 <= 9727 || c2 >= 9728 && c2 <= 9838 || c2 === 9839 || c2 >= 9840 && c2 <= 10087 || c2 === 10088 || c2 === 10089 || c2 === 10090 || c2 === 10091 || c2 === 10092 || c2 === 10093 || c2 === 10094 || c2 === 10095 || c2 === 10096 || c2 === 10097 || c2 === 10098 || c2 === 10099 || c2 === 10100 || c2 === 10101 || c2 >= 10132 && c2 <= 10175 || c2 >= 10176 && c2 <= 10180 || c2 === 10181 || c2 === 10182 || c2 >= 10183 && c2 <= 10213 || c2 === 10214 || c2 === 10215 || c2 === 10216 || c2 === 10217 || c2 === 10218 || c2 === 10219 || c2 === 10220 || c2 === 10221 || c2 === 10222 || c2 === 10223 || c2 >= 10224 && c2 <= 10239 || c2 >= 10240 && c2 <= 10495 || c2 >= 10496 && c2 <= 10626 || c2 === 10627 || c2 === 10628 || c2 === 10629 || c2 === 10630 || c2 === 10631 || c2 === 10632 || c2 === 10633 || c2 === 10634 || c2 === 10635 || c2 === 10636 || c2 === 10637 || c2 === 10638 || c2 === 10639 || c2 === 10640 || c2 === 10641 || c2 === 10642 || c2 === 10643 || c2 === 10644 || c2 === 10645 || c2 === 10646 || c2 === 10647 || c2 === 10648 || c2 >= 10649 && c2 <= 10711 || c2 === 10712 || c2 === 10713 || c2 === 10714 || c2 === 10715 || c2 >= 10716 && c2 <= 10747 || c2 === 10748 || c2 === 10749 || c2 >= 10750 && c2 <= 11007 || c2 >= 11008 && c2 <= 11055 || c2 >= 11056 && c2 <= 11076 || c2 >= 11077 && c2 <= 11078 || c2 >= 11079 && c2 <= 11084 || c2 >= 11085 && c2 <= 11123 || c2 >= 11124 && c2 <= 11125 || c2 >= 11126 && c2 <= 11157 || c2 === 11158 || c2 >= 11159 && c2 <= 11263 || c2 >= 11776 && c2 <= 11777 || c2 === 11778 || c2 === 11779 || c2 === 11780 || c2 === 11781 || c2 >= 11782 && c2 <= 11784 || c2 === 11785 || c2 === 11786 || c2 === 11787 || c2 === 11788 || c2 === 11789 || c2 >= 11790 && c2 <= 11798 || c2 === 11799 || c2 >= 11800 && c2 <= 11801 || c2 === 11802 || c2 === 11803 || c2 === 11804 || c2 === 11805 || c2 >= 11806 && c2 <= 11807 || c2 === 11808 || c2 === 11809 || c2 === 11810 || c2 === 11811 || c2 === 11812 || c2 === 11813 || c2 === 11814 || c2 === 11815 || c2 === 11816 || c2 === 11817 || c2 >= 11818 && c2 <= 11822 || c2 === 11823 || c2 >= 11824 && c2 <= 11833 || c2 >= 11834 && c2 <= 11835 || c2 >= 11836 && c2 <= 11839 || c2 === 11840 || c2 === 11841 || c2 === 11842 || c2 >= 11843 && c2 <= 11855 || c2 >= 11856 && c2 <= 11857 || c2 === 11858 || c2 >= 11859 && c2 <= 11903 || c2 >= 12289 && c2 <= 12291 || c2 === 12296 || c2 === 12297 || c2 === 12298 || c2 === 12299 || c2 === 12300 || c2 === 12301 || c2 === 12302 || c2 === 12303 || c2 === 12304 || c2 === 12305 || c2 >= 12306 && c2 <= 12307 || c2 === 12308 || c2 === 12309 || c2 === 12310 || c2 === 12311 || c2 === 12312 || c2 === 12313 || c2 === 12314 || c2 === 12315 || c2 === 12316 || c2 === 12317 || c2 >= 12318 && c2 <= 12319 || c2 === 12320 || c2 === 12336 || c2 === 64830 || c2 === 64831 || c2 >= 65093 && c2 <= 65094;
}

// ../../node_modules/@formatjs/icu-messageformat-parser/lib/index.js
function pruneLocation(els) {
  els.forEach(function(el) {
    delete el.location;
    if (isSelectElement(el) || isPluralElement(el)) {
      for (var k2 in el.options) {
        delete el.options[k2].location;
        pruneLocation(el.options[k2].value);
      }
    } else if (isNumberElement(el) && isNumberSkeleton(el.style)) {
      delete el.style.location;
    } else if ((isDateElement(el) || isTimeElement(el)) && isDateTimeSkeleton(el.style)) {
      delete el.style.location;
    } else if (isTagElement(el)) {
      pruneLocation(el.children);
    }
  });
}
function parse(message, opts) {
  if (opts === void 0) {
    opts = {};
  }
  opts = __assign({ shouldParseSkeletons: true, requiresOtherClause: true }, opts);
  var result = new Parser(message, opts).parse();
  if (result.err) {
    var error = SyntaxError(ErrorKind[result.err.kind]);
    error.location = result.err.location;
    error.originalMessage = result.err.message;
    throw error;
  }
  if (!(opts === null || opts === void 0 ? void 0 : opts.captureLocation)) {
    pruneLocation(result.val);
  }
  return result.val;
}

// ../../node_modules/intl-messageformat/lib/src/error.js
var ErrorCode;
(function(ErrorCode2) {
  ErrorCode2["MISSING_VALUE"] = "MISSING_VALUE";
  ErrorCode2["INVALID_VALUE"] = "INVALID_VALUE";
  ErrorCode2["MISSING_INTL_API"] = "MISSING_INTL_API";
})(ErrorCode || (ErrorCode = {}));
var FormatError = (
  /** @class */
  function(_super) {
    __extends(FormatError2, _super);
    function FormatError2(msg, code, originalMessage) {
      var _this = _super.call(this, msg) || this;
      _this.code = code;
      _this.originalMessage = originalMessage;
      return _this;
    }
    FormatError2.prototype.toString = function() {
      return "[formatjs Error: ".concat(this.code, "] ").concat(this.message);
    };
    return FormatError2;
  }(Error)
);
var InvalidValueError = (
  /** @class */
  function(_super) {
    __extends(InvalidValueError2, _super);
    function InvalidValueError2(variableId, value, options, originalMessage) {
      return _super.call(this, 'Invalid values for "'.concat(variableId, '": "').concat(value, '". Options are "').concat(Object.keys(options).join('", "'), '"'), ErrorCode.INVALID_VALUE, originalMessage) || this;
    }
    return InvalidValueError2;
  }(FormatError)
);
var InvalidValueTypeError = (
  /** @class */
  function(_super) {
    __extends(InvalidValueTypeError2, _super);
    function InvalidValueTypeError2(value, type, originalMessage) {
      return _super.call(this, 'Value for "'.concat(value, '" must be of type ').concat(type), ErrorCode.INVALID_VALUE, originalMessage) || this;
    }
    return InvalidValueTypeError2;
  }(FormatError)
);
var MissingValueError = (
  /** @class */
  function(_super) {
    __extends(MissingValueError2, _super);
    function MissingValueError2(variableId, originalMessage) {
      return _super.call(this, 'The intl string context variable "'.concat(variableId, '" was not provided to the string "').concat(originalMessage, '"'), ErrorCode.MISSING_VALUE, originalMessage) || this;
    }
    return MissingValueError2;
  }(FormatError)
);

// ../../node_modules/intl-messageformat/lib/src/formatters.js
var PART_TYPE;
(function(PART_TYPE2) {
  PART_TYPE2[PART_TYPE2["literal"] = 0] = "literal";
  PART_TYPE2[PART_TYPE2["object"] = 1] = "object";
})(PART_TYPE || (PART_TYPE = {}));
function mergeLiteral(parts) {
  if (parts.length < 2) {
    return parts;
  }
  return parts.reduce(function(all, part) {
    var lastPart = all[all.length - 1];
    if (!lastPart || lastPart.type !== PART_TYPE.literal || part.type !== PART_TYPE.literal) {
      all.push(part);
    } else {
      lastPart.value += part.value;
    }
    return all;
  }, []);
}
function isFormatXMLElementFn(el) {
  return typeof el === "function";
}
function formatToParts(els, locales, formatters, formats, values, currentPluralValue, originalMessage) {
  if (els.length === 1 && isLiteralElement(els[0])) {
    return [
      {
        type: PART_TYPE.literal,
        value: els[0].value
      }
    ];
  }
  var result = [];
  for (var _i = 0, els_1 = els; _i < els_1.length; _i++) {
    var el = els_1[_i];
    if (isLiteralElement(el)) {
      result.push({
        type: PART_TYPE.literal,
        value: el.value
      });
      continue;
    }
    if (isPoundElement(el)) {
      if (typeof currentPluralValue === "number") {
        result.push({
          type: PART_TYPE.literal,
          value: formatters.getNumberFormat(locales).format(currentPluralValue)
        });
      }
      continue;
    }
    var varName = el.value;
    if (!(values && varName in values)) {
      throw new MissingValueError(varName, originalMessage);
    }
    var value = values[varName];
    if (isArgumentElement(el)) {
      if (!value || typeof value === "string" || typeof value === "number") {
        value = typeof value === "string" || typeof value === "number" ? String(value) : "";
      }
      result.push({
        type: typeof value === "string" ? PART_TYPE.literal : PART_TYPE.object,
        value
      });
      continue;
    }
    if (isDateElement(el)) {
      var style = typeof el.style === "string" ? formats.date[el.style] : isDateTimeSkeleton(el.style) ? el.style.parsedOptions : void 0;
      result.push({
        type: PART_TYPE.literal,
        value: formatters.getDateTimeFormat(locales, style).format(value)
      });
      continue;
    }
    if (isTimeElement(el)) {
      var style = typeof el.style === "string" ? formats.time[el.style] : isDateTimeSkeleton(el.style) ? el.style.parsedOptions : formats.time.medium;
      result.push({
        type: PART_TYPE.literal,
        value: formatters.getDateTimeFormat(locales, style).format(value)
      });
      continue;
    }
    if (isNumberElement(el)) {
      var style = typeof el.style === "string" ? formats.number[el.style] : isNumberSkeleton(el.style) ? el.style.parsedOptions : void 0;
      if (style && style.scale) {
        value = value * (style.scale || 1);
      }
      result.push({
        type: PART_TYPE.literal,
        value: formatters.getNumberFormat(locales, style).format(value)
      });
      continue;
    }
    if (isTagElement(el)) {
      var children = el.children, value_1 = el.value;
      var formatFn = values[value_1];
      if (!isFormatXMLElementFn(formatFn)) {
        throw new InvalidValueTypeError(value_1, "function", originalMessage);
      }
      var parts = formatToParts(children, locales, formatters, formats, values, currentPluralValue);
      var chunks = formatFn(parts.map(function(p2) {
        return p2.value;
      }));
      if (!Array.isArray(chunks)) {
        chunks = [chunks];
      }
      result.push.apply(result, chunks.map(function(c2) {
        return {
          type: typeof c2 === "string" ? PART_TYPE.literal : PART_TYPE.object,
          value: c2
        };
      }));
    }
    if (isSelectElement(el)) {
      var opt = el.options[value] || el.options.other;
      if (!opt) {
        throw new InvalidValueError(el.value, value, Object.keys(el.options), originalMessage);
      }
      result.push.apply(result, formatToParts(opt.value, locales, formatters, formats, values));
      continue;
    }
    if (isPluralElement(el)) {
      var opt = el.options["=".concat(value)];
      if (!opt) {
        if (!Intl.PluralRules) {
          throw new FormatError('Intl.PluralRules is not available in this environment.\nTry polyfilling it using "@formatjs/intl-pluralrules"\n', ErrorCode.MISSING_INTL_API, originalMessage);
        }
        var rule = formatters.getPluralRules(locales, { type: el.pluralType }).select(value - (el.offset || 0));
        opt = el.options[rule] || el.options.other;
      }
      if (!opt) {
        throw new InvalidValueError(el.value, value, Object.keys(el.options), originalMessage);
      }
      result.push.apply(result, formatToParts(opt.value, locales, formatters, formats, values, value - (el.offset || 0)));
      continue;
    }
  }
  return mergeLiteral(result);
}

<<<<<<< HEAD
// src/hooks/useCurrency.tsx
import { createContext, useContext, useState as useState3, useCallback as useCallback5, useEffect as useEffect3 } from "react";
import {
  DEFAULT_CURRENCY_SETTINGS,
  getCurrency,
  getCurrentCurrency
} from "@rentalshop/utils";
var CurrencyContext = createContext(void 0);
function CurrencyProvider({
  children,
  initialSettings = {}
}) {
  const [settings, setSettings] = useState3({
    ...DEFAULT_CURRENCY_SETTINGS,
    ...initialSettings
  });
  const currentCurrency = getCurrentCurrency(settings);
  const setCurrency = useCallback5((currencyCode) => {
    setSettings((prev) => ({
      ...prev,
      currentCurrency: currencyCode
    }));
    localStorage.setItem("rentalshop-currency", currencyCode);
  }, []);
  const toggleSymbol = useCallback5(() => {
    setSettings((prev) => ({
      ...prev,
      showSymbol: !prev.showSymbol
    }));
    localStorage.setItem("rentalshop-show-symbol", (!settings.showSymbol).toString());
  }, [settings.showSymbol]);
  const toggleCode = useCallback5(() => {
    setSettings((prev) => ({
      ...prev,
      showCode: !prev.showCode
    }));
    localStorage.setItem("rentalshop-show-code", (!settings.showCode).toString());
  }, [settings.showCode]);
  const getCurrencyByCode = useCallback5((code) => {
    return getCurrency(code);
  }, []);
  const convertAmount = useCallback5((amount, from, to) => {
    if (from === to)
      return amount;
    const fromCurrency = getCurrency(from);
    const toCurrency = getCurrency(to);
    if (!fromCurrency || !toCurrency) {
      throw new Error(`Invalid currency code: ${from} or ${to}`);
=======
// ../../node_modules/intl-messageformat/lib/src/core.js
function mergeConfig(c1, c2) {
  if (!c2) {
    return c1;
  }
  return __assign(__assign(__assign({}, c1 || {}), c2 || {}), Object.keys(c1).reduce(function(all, k2) {
    all[k2] = __assign(__assign({}, c1[k2]), c2[k2] || {});
    return all;
  }, {}));
}
function mergeConfigs(defaultConfig, configs) {
  if (!configs) {
    return defaultConfig;
  }
  return Object.keys(defaultConfig).reduce(function(all, k2) {
    all[k2] = mergeConfig(defaultConfig[k2], configs[k2]);
    return all;
  }, __assign({}, defaultConfig));
}
function createFastMemoizeCache(store) {
  return {
    create: function() {
      return {
        get: function(key) {
          return store[key];
        },
        set: function(key, value) {
          store[key] = value;
        }
      };
>>>>>>> 4c70f069
    }
  };
}
function createDefaultFormatters(cache) {
  if (cache === void 0) {
    cache = {
      number: {},
      dateTime: {},
      pluralRules: {}
    };
  }
  return {
    getNumberFormat: memoize(function() {
      var _a2;
      var args = [];
      for (var _i = 0; _i < arguments.length; _i++) {
        args[_i] = arguments[_i];
      }
      return new ((_a2 = Intl.NumberFormat).bind.apply(_a2, __spreadArray([void 0], args, false)))();
    }, {
      cache: createFastMemoizeCache(cache.number),
      strategy: strategies.variadic
    }),
    getDateTimeFormat: memoize(function() {
      var _a2;
      var args = [];
      for (var _i = 0; _i < arguments.length; _i++) {
        args[_i] = arguments[_i];
      }
      return new ((_a2 = Intl.DateTimeFormat).bind.apply(_a2, __spreadArray([void 0], args, false)))();
    }, {
      cache: createFastMemoizeCache(cache.dateTime),
      strategy: strategies.variadic
    }),
    getPluralRules: memoize(function() {
      var _a2;
      var args = [];
      for (var _i = 0; _i < arguments.length; _i++) {
        args[_i] = arguments[_i];
      }
      return new ((_a2 = Intl.PluralRules).bind.apply(_a2, __spreadArray([void 0], args, false)))();
    }, {
      cache: createFastMemoizeCache(cache.pluralRules),
      strategy: strategies.variadic
    })
  };
}
var IntlMessageFormat = (
  /** @class */
  function() {
    function IntlMessageFormat2(message, locales, overrideFormats, opts) {
      if (locales === void 0) {
        locales = IntlMessageFormat2.defaultLocale;
      }
      var _this = this;
      this.formatterCache = {
        number: {},
        dateTime: {},
        pluralRules: {}
      };
      this.format = function(values) {
        var parts = _this.formatToParts(values);
        if (parts.length === 1) {
          return parts[0].value;
        }
        var result = parts.reduce(function(all, part) {
          if (!all.length || part.type !== PART_TYPE.literal || typeof all[all.length - 1] !== "string") {
            all.push(part.value);
          } else {
            all[all.length - 1] += part.value;
          }
          return all;
        }, []);
        if (result.length <= 1) {
          return result[0] || "";
        }
        return result;
      };
      this.formatToParts = function(values) {
        return formatToParts(_this.ast, _this.locales, _this.formatters, _this.formats, values, void 0, _this.message);
      };
      this.resolvedOptions = function() {
        var _a3;
        return {
          locale: ((_a3 = _this.resolvedLocale) === null || _a3 === void 0 ? void 0 : _a3.toString()) || Intl.NumberFormat.supportedLocalesOf(_this.locales)[0]
        };
      };
      this.getAst = function() {
        return _this.ast;
      };
      this.locales = locales;
      this.resolvedLocale = IntlMessageFormat2.resolveLocale(locales);
      if (typeof message === "string") {
        this.message = message;
        if (!IntlMessageFormat2.__parse) {
          throw new TypeError("IntlMessageFormat.__parse must be set to process `message` of type `string`");
        }
        var _a2 = opts || {}, formatters = _a2.formatters, parseOpts = __rest(_a2, ["formatters"]);
        this.ast = IntlMessageFormat2.__parse(message, __assign(__assign({}, parseOpts), { locale: this.resolvedLocale }));
      } else {
        this.ast = message;
      }
      if (!Array.isArray(this.ast)) {
        throw new TypeError("A message must be provided as a String or AST.");
      }
      this.formats = mergeConfigs(IntlMessageFormat2.formats, overrideFormats);
      this.formatters = opts && opts.formatters || createDefaultFormatters(this.formatterCache);
    }
    Object.defineProperty(IntlMessageFormat2, "defaultLocale", {
      get: function() {
        if (!IntlMessageFormat2.memoizedDefaultLocale) {
          IntlMessageFormat2.memoizedDefaultLocale = new Intl.NumberFormat().resolvedOptions().locale;
        }
        return IntlMessageFormat2.memoizedDefaultLocale;
      },
      enumerable: false,
      configurable: true
    });
    IntlMessageFormat2.memoizedDefaultLocale = null;
    IntlMessageFormat2.resolveLocale = function(locales) {
      if (typeof Intl.Locale === "undefined") {
        return;
      }
      var supportedLocales = Intl.NumberFormat.supportedLocalesOf(locales);
      if (supportedLocales.length > 0) {
        return new Intl.Locale(supportedLocales[0]);
      }
      return new Intl.Locale(typeof locales === "string" ? locales : locales[0]);
    };
    IntlMessageFormat2.__parse = parse;
    IntlMessageFormat2.formats = {
      number: {
        integer: {
          maximumFractionDigits: 0
        },
        currency: {
          style: "currency"
        },
        percent: {
          style: "percent"
        }
      },
      date: {
        short: {
          month: "numeric",
          day: "numeric",
          year: "2-digit"
        },
        medium: {
          month: "short",
          day: "numeric",
          year: "numeric"
        },
        long: {
          month: "long",
          day: "numeric",
          year: "numeric"
        },
        full: {
          weekday: "long",
          month: "long",
          day: "numeric",
          year: "numeric"
        }
      },
      time: {
        short: {
          hour: "numeric",
          minute: "numeric"
        },
        medium: {
          hour: "numeric",
          minute: "numeric",
          second: "numeric"
        },
        long: {
          hour: "numeric",
          minute: "numeric",
          second: "numeric",
          timeZoneName: "short"
        },
        full: {
          hour: "numeric",
          minute: "numeric",
          second: "numeric",
          timeZoneName: "short"
        }
      }
    };
    return IntlMessageFormat2;
  }()
);

// ../../node_modules/use-intl/dist/esm/production/initializeConfig-JxT5lzW-.js
import { isValidElement as t, cloneElement as r } from "react";
var a = class extends Error {
  constructor(e3, t3) {
    let r3 = e3;
    t3 && (r3 += ": " + t3), super(r3), this.code = e3, t3 && (this.originalMessage = t3);
  }
};
var s = function(e3) {
  return e3.MISSING_MESSAGE = "MISSING_MESSAGE", e3.MISSING_FORMAT = "MISSING_FORMAT", e3.ENVIRONMENT_FALLBACK = "ENVIRONMENT_FALLBACK", e3.INSUFFICIENT_PATH = "INSUFFICIENT_PATH", e3.INVALID_MESSAGE = "INVALID_MESSAGE", e3.INVALID_KEY = "INVALID_KEY", e3.FORMATTING_ERROR = "FORMATTING_ERROR", e3;
}(s || {});
function i(...e3) {
  return e3.filter(Boolean).join(".");
}
function u(e3) {
  return i(e3.namespace, e3.key);
}
function c(e3) {
  console.error(e3);
}
function m() {
  return { dateTime: {}, number: {}, message: {}, relativeTime: {}, pluralRules: {}, list: {}, displayNames: {} };
}
function f(e3, t3) {
  return memoize(e3, { cache: (r3 = t3, { create: () => ({ get: (e4) => r3[e4], set(e4, t4) {
    r3[e4] = t4;
  } }) }), strategy: strategies.variadic });
  var r3;
}
function l(e3, t3) {
  return f((...t4) => new e3(...t4), t3);
}
function g(e3) {
  return { getDateTimeFormat: l(Intl.DateTimeFormat, e3.dateTime), getNumberFormat: l(Intl.NumberFormat, e3.number), getPluralRules: l(Intl.PluralRules, e3.pluralRules), getRelativeTimeFormat: l(Intl.RelativeTimeFormat, e3.relativeTime), getListFormat: l(Intl.ListFormat, e3.list), getDisplayNames: l(Intl.DisplayNames, e3.displayNames) };
}
function I(e3, t3, r3, n3) {
  const o3 = i(n3, r3);
  if (!t3)
    throw new Error(o3);
  let a2 = t3;
  return r3.split(".").forEach((t4) => {
    const r4 = a2[t4];
    if (null == t4 || null == r4)
      throw new Error(o3 + ` (${e3})`);
    a2 = r4;
  }), a2;
}
function E(n3) {
  const o3 = function(e3, t3, r3, n4 = c) {
    try {
      if (!t3)
        throw new Error(void 0);
      const n5 = r3 ? I(e3, t3, r3) : t3;
      if (!n5)
        throw new Error(r3);
      return n5;
    } catch (e4) {
      const t4 = new a(s.MISSING_MESSAGE, e4.message);
      return n4(t4), t4;
    }
  }(n3.locale, n3.messages, n3.namespace, n3.onError);
  return function({ cache: n4, formats: o4, formatters: i2, getMessageFallback: c2 = u, locale: m2, messagesOrError: l2, namespace: g3, onError: E3, timeZone: S2 }) {
    const T2 = l2 instanceof a;
    function N2(e3, t3, r3) {
      const n5 = new a(t3, r3);
      return E3(n5), c2({ error: n5, key: e3, namespace: g3 });
    }
    function y2(a2, u2, E4) {
      if (T2)
        return c2({ error: l2, key: a2, namespace: g3 });
      const y3 = l2;
      let A3, M3;
      try {
        A3 = I(m2, y3, a2, g3);
      } catch (e3) {
        return N2(a2, s.MISSING_MESSAGE, e3.message);
      }
      if ("object" == typeof A3) {
        let e3, t3;
        return e3 = Array.isArray(A3) ? s.INVALID_MESSAGE : s.INSUFFICIENT_PATH, N2(a2, e3, t3);
      }
      const F3 = function(e3, t3) {
        return t3 || /'[{}]/.test(e3) ? void 0 : e3;
      }(A3, u2);
      if (F3)
        return F3;
      i2.getMessageFormat || (i2.getMessageFormat = function(t3, r3) {
        return f((...t4) => new IntlMessageFormat(t4[0], t4[1], t4[2], { formatters: r3, ...t4[3] }), t3.message);
      }(n4, i2));
      try {
        M3 = i2.getMessageFormat(A3, m2, function(t3, r3, n5) {
          const o5 = IntlMessageFormat.formats.date, a3 = IntlMessageFormat.formats.time, s2 = { ...t3?.dateTime, ...r3?.dateTime }, i3 = { date: { ...o5, ...s2 }, time: { ...a3, ...s2 }, number: { ...t3?.number, ...r3?.number } };
          return n5 && ["date", "time"].forEach((e3) => {
            const t4 = i3[e3];
            for (const [e4, r4] of Object.entries(t4))
              t4[e4] = { timeZone: n5, ...r4 };
          }), i3;
        }(o4, E4, S2), { formatters: { ...i2, getDateTimeFormat: (e3, t3) => i2.getDateTimeFormat(e3, { timeZone: S2, ...t3 }) } });
      } catch (e3) {
        const t3 = e3;
        return N2(a2, s.INVALID_MESSAGE, t3.message);
      }
      try {
        const e3 = M3.format(u2 ? function(e4) {
          const n5 = {};
          return Object.keys(e4).forEach((o5) => {
            let a3 = 0;
            const s2 = e4[o5];
            let i3;
            i3 = "function" == typeof s2 ? (e5) => {
              const n6 = s2(e5);
              return t(n6) ? r(n6, { key: o5 + a3++ }) : n6;
            } : s2, n5[o5] = i3;
          }), n5;
        }(u2) : u2);
        if (null == e3)
          throw new Error(void 0);
        return t(e3) || Array.isArray(e3) || "string" == typeof e3 ? e3 : String(e3);
      } catch (e3) {
        return N2(a2, s.FORMATTING_ERROR, e3.message);
      }
    }
    function A2(e3, t3, r3) {
      const n5 = y2(e3, t3, r3);
      return "string" != typeof n5 ? N2(e3, s.INVALID_MESSAGE, void 0) : n5;
    }
    return A2.rich = y2, A2.markup = (e3, t3, r3) => y2(e3, t3, r3), A2.raw = (e3) => {
      if (T2)
        return c2({ error: l2, key: e3, namespace: g3 });
      const t3 = l2;
      try {
        return I(m2, t3, e3, g3);
      } catch (t4) {
        return N2(e3, s.MISSING_MESSAGE, t4.message);
      }
    }, A2.has = (e3) => {
      if (T2)
        return false;
      try {
        return I(m2, l2, e3, g3), true;
      } catch {
        return false;
      }
    }, A2;
  }({ ...n3, messagesOrError: o3 });
}
function S(e3, t3) {
  return e3 === t3 ? void 0 : e3.slice((t3 + ".").length);
}
var T = 3600;
var N = 86400;
var y = 7 * N;
var A = 2628e3;
var M = 7884e3;
var F = 365 * N;
var R = { second: 1, seconds: 1, minute: 60, minutes: 60, hour: T, hours: T, day: N, days: N, week: y, weeks: y, month: A, months: A, quarter: M, quarters: M, year: F, years: F };
function d(e3) {
  const { _cache: t3 = m(), _formatters: r3 = g(t3), formats: n3, locale: o3, onError: i2 = c, timeZone: u2 } = e3;
  function f2(e4) {
    return e4?.timeZone || (u2 ? e4 = { ...e4, timeZone: u2 } : i2(new a(s.ENVIRONMENT_FALLBACK, void 0))), e4;
  }
  function l2(e4, t4, r4, n4, o4) {
    let u3;
    try {
      u3 = function(e5, t5, r5) {
        let n5;
        if ("string" == typeof t5) {
          const r6 = t5;
          if (n5 = e5?.[r6], !n5) {
            const e6 = new a(s.MISSING_FORMAT, void 0);
            throw i2(e6), e6;
          }
        } else
          n5 = t5;
        return r5 && (n5 = { ...n5, ...r5 }), n5;
      }(r4, e4, t4);
    } catch {
      return o4();
    }
    try {
      return n4(u3);
    } catch (e5) {
      return i2(new a(s.FORMATTING_ERROR, e5.message)), o4();
    }
  }
  function I3(e4, t4, a2) {
    return l2(t4, a2, n3?.dateTime, (t5) => (t5 = f2(t5), r3.getDateTimeFormat(o3, t5).format(e4)), () => String(e4));
  }
  function E3() {
    return e3.now ? e3.now : (i2(new a(s.ENVIRONMENT_FALLBACK, void 0)), /* @__PURE__ */ new Date());
  }
  return { dateTime: I3, number: function(e4, t4, a2) {
    return l2(t4, a2, n3?.number, (t5) => r3.getNumberFormat(o3, t5).format(e4), () => String(e4));
  }, relativeTime: function(e4, t4) {
    try {
      let n4, a2;
      const s2 = {};
      t4 instanceof Date || "number" == typeof t4 ? n4 = new Date(t4) : t4 && (n4 = null != t4.now ? new Date(t4.now) : E3(), a2 = t4.unit, s2.style = t4.style, s2.numberingSystem = t4.numberingSystem), n4 || (n4 = E3());
      const i3 = (new Date(e4).getTime() - n4.getTime()) / 1e3;
      a2 || (a2 = function(e5) {
        const t5 = Math.abs(e5);
        return t5 < 60 ? "second" : t5 < T ? "minute" : t5 < N ? "hour" : t5 < y ? "day" : t5 < A ? "week" : t5 < F ? "month" : "year";
      }(i3)), s2.numeric = "second" === a2 ? "auto" : "always";
      const u3 = function(e5, t5) {
        return Math.round(e5 / R[t5]);
      }(i3, a2);
      return r3.getRelativeTimeFormat(o3, s2).format(u3, a2);
    } catch (t5) {
      return i2(new a(s.FORMATTING_ERROR, t5.message)), String(e4);
    }
  }, list: function(e4, t4, a2) {
    const s2 = [], i3 = /* @__PURE__ */ new Map();
    let u3 = 0;
    for (const t5 of e4) {
      let e5;
      "object" == typeof t5 ? (e5 = String(u3), i3.set(e5, t5)) : e5 = String(t5), s2.push(e5), u3++;
    }
    return l2(t4, a2, n3?.list, (e5) => {
      const t5 = r3.getListFormat(o3, e5).formatToParts(s2).map((e6) => "literal" === e6.type ? e6.value : i3.get(e6.value) || e6.value);
      return i3.size > 0 ? t5 : t5.join("");
    }, () => String(e4));
  }, dateTimeRange: function(e4, t4, a2, s2) {
    return l2(a2, s2, n3?.dateTime, (n4) => (n4 = f2(n4), r3.getDateTimeFormat(o3, n4).formatRange(e4, t4)), () => [I3(e4), I3(t4)].join("\u2009\u2013\u2009"));
  } };
}

// ../../node_modules/use-intl/dist/esm/production/react.js
import { createContext as e, useContext as r2, useMemo as o, useState as t2, useEffect as n } from "react";
import { jsx as g2 } from "react/jsx-runtime";
var d2 = e(void 0);
function v() {
  const e3 = r2(d2);
  if (!e3)
    throw new Error(void 0);
  return e3;
}
var E2 = false;
var h2 = "undefined" == typeof window;
function p(e3) {
  return function(e4, r3, t3) {
    const { cache: n3, formats: a2, formatters: s2, getMessageFallback: c2, locale: u2, onError: g3, timeZone: d3 } = v(), w2 = e4[t3], p2 = S(r3, t3);
    return d3 || E2 || !h2 || (E2 = true, g3(new a(s.ENVIRONMENT_FALLBACK, void 0))), o(() => E({ cache: n3, formatters: s2, getMessageFallback: c2, messages: w2, namespace: p2, onError: g3, formats: a2, locale: u2, timeZone: d3 }), [n3, s2, c2, w2, p2, g3, a2, u2, d3]);
  }({ "!": v().messages }, e3 ? `!.${e3}` : "!", "!");
}
function Z() {
  return v().locale;
}
function I2() {
  const { formats: e3, formatters: r3, locale: t3, now: n3, onError: a2, timeZone: s2 } = v();
  return o(() => d({ formats: e3, locale: t3, now: n3, onError: a2, timeZone: s2, _formatters: r3 }), [e3, r3, n3, t3, a2, s2]);
}

// ../../node_modules/next-intl/dist/esm/production/react-client/index.js
function o2(r3, t3) {
  return (...r4) => {
    try {
      return t3(...r4);
    } catch {
      throw new Error(void 0);
    }
  };
}
var e2 = o2(0, p);
var n2 = o2(0, I2);

// src/hooks/useTranslation.ts
function useCommonTranslations() {
  return e2("common");
}
function useAuthTranslations() {
  return e2("auth");
}
function useDashboardTranslations() {
  return e2("dashboard");
}
function useOrderTranslations() {
  return e2("orders");
}
function useProductTranslations() {
  return e2("products");
}
function useCustomerTranslations() {
  return e2("customers");
}
function useSettingsTranslations() {
  return e2("settings");
}
function useValidationTranslations() {
  return e2("validation");
}
function useUsersTranslations() {
  return e2("users");
}
function useOutletsTranslations() {
  return e2("outlets");
}
function useCategoriesTranslations() {
  return e2("categories");
}
function useCalendarTranslations() {
  return e2("calendar");
}
function usePlansTranslations() {
  return e2("plans");
}
function useSubscriptionTranslations() {
  return e2("subscription");
}
function useErrorTranslations() {
  return e2("errors");
}

// src/hooks/useAuth.ts
function useAuth() {
  const [state, setState] = useState({
    user: null,
    loading: true,
    error: null
  });
  const t3 = useErrorTranslations();
  const translateError = useCallback((errorData) => {
    if (errorData?.code) {
      const translated = t3(errorData.code);
      if (translated !== errorData.code) {
        return translated;
      }
    }
    if (errorData?.message) {
      if (typeof errorData.message === "string" && /^[A-Z_]+$/.test(errorData.message)) {
        const translated = t3(errorData.message);
        if (translated !== errorData.message) {
          return translated;
        }
      }
      return errorData.message;
    }
    return t3("UNKNOWN_ERROR");
  }, [t3]);
  const login = useCallback(async (email, password) => {
    try {
      setState((prev) => ({ ...prev, loading: true, error: null }));
      const { apiUrls } = await import("@rentalshop/utils");
      const response = await fetch(apiUrls.auth.login, {
        method: "POST",
        headers: {
          "Content-Type": "application/json"
        },
        body: JSON.stringify({ email, password })
      });
      if (!response.ok) {
        const errorData = await response.json();
        const translatedError = translateError(errorData);
        setState((prev) => ({
          ...prev,
          error: translatedError,
          loading: false
        }));
        return false;
      }
      const data = await response.json();
      if (data.success && data.data?.token) {
        storeAuthData(data.data.token, data.data.user);
        setState((prev) => ({
          ...prev,
          user: data.data.user,
          loading: false,
          error: null
        }));
        return true;
      } else {
        const translatedError = translateError(data);
        setState((prev) => ({
          ...prev,
          error: translatedError,
          loading: false
        }));
        return false;
      }
    } catch (err) {
      const errorMessage = err instanceof Error ? err.message : t3("UNKNOWN_ERROR");
      setState((prev) => ({
        ...prev,
        error: errorMessage,
        loading: false
      }));
      return false;
    }
  }, [translateError, t3]);
  const logout = useCallback(() => {
    clearAuthData();
    setState({
      user: null,
      loading: false,
      error: null
    });
  }, []);
  const clearError = useCallback(() => {
    setState((prev) => ({ ...prev, error: null }));
  }, []);
  const refreshUser = useCallback(async () => {
    try {
      const token = getAuthToken();
      if (!token) {
        setState((prev) => ({ ...prev, user: null, loading: false }));
        return;
      }
      const { apiUrls, authenticatedFetch } = await import("@rentalshop/utils");
      const response = await authenticatedFetch(apiUrls.settings.user);
      if (response.ok) {
        const data = await response.json();
        if (data.success && data.data) {
          localStorage.setItem("user", JSON.stringify(data.data));
          setState((prev) => ({
            ...prev,
            user: data.data,
            loading: false
          }));
        }
      } else if (response.status === 401) {
        logout();
        if (typeof window !== "undefined") {
          window.location.href = "/login";
        }
      }
    } catch (err) {
      console.error("Error refreshing user:", err);
      setState((prev) => ({ ...prev, loading: false }));
    }
  }, [logout]);
  useEffect(() => {
    const token = getAuthToken();
    const storedUser = getStoredUser();
    if (token && storedUser) {
      setState((prev) => ({
        ...prev,
        user: storedUser,
        loading: false
      }));
    } else {
      setState((prev) => ({ ...prev, user: null, loading: false }));
    }
  }, []);
  return {
    user: state.user,
    loading: state.loading,
    error: state.error,
    login,
    logout,
    refreshUser,
    clearError
  };
}

// src/hooks/useAuthErrorHandler.ts
import { useCallback as useCallback2 } from "react";
import { clearAuthData as clearAuthData2 } from "@rentalshop/utils";
var useAuthErrorHandler = () => {
  const handleAuthError = useCallback2((error) => {
    console.error("Authentication error detected:", error);
    if (error?.message?.includes("Authentication required") || error?.message?.includes("Unauthorized") || error?.message?.includes("Invalid token") || error?.message?.includes("Token expired") || error?.status === 401) {
      console.log("\u{1F504} Authentication error detected, logging out user");
      clearAuthData2();
      if (typeof window !== "undefined") {
      }
    }
  }, []);
  return { handleAuthError };
};

// src/hooks/useCanPerform.ts
import { useCallback as useCallback4 } from "react";

// src/hooks/useSubscriptionStatusInfo.ts
import { useState as useState2, useEffect as useEffect2, useCallback as useCallback3 } from "react";
function useSubscriptionStatusInfo(options = {}) {
  const { checkInterval = 5 * 60 * 1e3 } = options;
  const { user } = useAuth();
  const [loading, setLoading] = useState2(true);
  const [hasActiveSubscription, setHasActiveSubscription] = useState2(false);
  const [isExpired, setIsExpired] = useState2(false);
  const [isExpiringSoon, setIsExpiringSoon] = useState2(false);
  const [daysUntilExpiry, setDaysUntilExpiry] = useState2(null);
  const [subscriptionType, setSubscriptionType] = useState2(null);
  const [hasSubscription, setHasSubscription] = useState2(false);
  const [subscription, setSubscription] = useState2(null);
  const [status, setStatus] = useState2("");
  const [isTrial, setIsTrial] = useState2(false);
  const [isActive, setIsActive] = useState2(false);
  const [planName, setPlanName] = useState2("");
  const [error, setError] = useState2(null);
  const fetchSubscriptionStatus = useCallback3(async () => {
    if (!user) {
      setLoading(false);
      return;
    }
    try {
      setLoading(true);
      const { subscriptionsApi: subscriptionsApi2 } = await import("@rentalshop/utils");
      const response = await subscriptionsApi2.getCurrentUserSubscriptionStatus();
      if (response.success && response.data) {
        const data = response.data;
        const computedStatus = data.status || "UNKNOWN";
        const apiHasAccess = data.hasAccess ?? false;
        const apiDaysRemaining = data.daysRemaining ?? null;
        const apiIsExpiringSoon = data.isExpiringSoon ?? false;
        const isActive2 = computedStatus === "ACTIVE";
        const isExpired2 = computedStatus === "EXPIRED";
        const isTrial2 = computedStatus === "TRIAL";
        const isCanceled = computedStatus === "CANCELED";
        const isPastDue = computedStatus === "PAST_DUE";
        const isPaused = computedStatus === "PAUSED";
        const hasActive = apiHasAccess;
        setHasActiveSubscription(hasActive);
        setIsExpired(isExpired2);
        setIsExpiringSoon(apiIsExpiringSoon);
        setDaysUntilExpiry(apiDaysRemaining);
        setSubscriptionType(data.planName || computedStatus);
        setHasSubscription(true);
        setSubscription(data);
        setStatus(computedStatus);
        setIsTrial(isTrial2);
        setIsActive(isActive2);
        setPlanName(data.planName || "Unknown Plan");
        setError(null);
        console.log("\u2705 Subscription status mapped:", {
          computedStatus,
          hasAccess: apiHasAccess,
          daysRemaining: apiDaysRemaining,
          isExpiringSoon: apiIsExpiringSoon,
          statusReason: data.statusReason
        });
      } else {
        setHasActiveSubscription(false);
        setIsExpired(true);
        setIsExpiringSoon(false);
        setDaysUntilExpiry(null);
        setSubscriptionType(null);
        setHasSubscription(false);
        setSubscription(null);
        setStatus("NO_SUBSCRIPTION");
        setIsTrial(false);
        setIsActive(false);
        setPlanName("");
        setError("No subscription found");
      }
    } catch (error2) {
      console.error("Error fetching subscription status:", error2);
      setHasActiveSubscription(false);
      setIsExpired(true);
      setIsExpiringSoon(false);
      setDaysUntilExpiry(null);
      setSubscriptionType(null);
      setHasSubscription(false);
      setSubscription(null);
      setStatus("ERROR");
      setIsTrial(false);
      setIsActive(false);
      setPlanName("");
      setError(error2 instanceof Error ? error2.message : "Failed to fetch subscription");
    } finally {
      setLoading(false);
    }
<<<<<<< HEAD
  }, [pagination.currentPage, pagination.limit, useSearchCustomers, merchantId, outletId, updatePaginationFromResponse]);
  useEffect5(() => {
    const timeoutId = setTimeout(() => {
      handlePageChange(1);
      fetchCustomers(1, searchTerm, cityFilter, stateFilter, countryFilter, idTypeFilter, statusFilter);
    }, 300);
    return () => clearTimeout(timeoutId);
  }, [cityFilter, stateFilter, countryFilter, idTypeFilter, statusFilter, handlePageChange]);
  const filteredCustomers = useMemo(() => {
    if (useSearchCustomers) {
      return customers;
    } else {
      return (customers || []).filter((customer) => {
        if (!customer || typeof customer !== "object") {
          return false;
        }
        const fullName = `${customer.firstName || ""} ${customer.lastName || ""}`.trim();
        const matchesSearch = fullName.toLowerCase().includes(searchTerm.toLowerCase()) || (customer.email || "").toLowerCase().includes(searchTerm.toLowerCase()) || (customer.phone || "").toLowerCase().includes(searchTerm.toLowerCase()) || (customer.address || "").toLowerCase().includes(searchTerm.toLowerCase());
        const matchesCity = !cityFilter || (customer.city || "").toLowerCase().includes(cityFilter.toLowerCase());
        const matchesState = !stateFilter || (customer.state || "").toLowerCase().includes(stateFilter.toLowerCase());
        const matchesCountry = !countryFilter || (customer.country || "").toLowerCase().includes(countryFilter.toLowerCase());
        const matchesIdType = idTypeFilter === "all" || customer.idType === idTypeFilter;
        const matchesStatus = statusFilter === "all" || statusFilter === "active" && customer.isActive || statusFilter === "inactive" && !customer.isActive;
        return matchesSearch && matchesCity && matchesState && matchesCountry && matchesIdType && matchesStatus;
      });
    }
  }, [customers, searchTerm, cityFilter, stateFilter, countryFilter, idTypeFilter, statusFilter, useSearchCustomers]);
  const stats = useMemo(() => {
    if (!enableStats)
      return void 0;
    const customersArray = customers || [];
    const totalCustomers = customersArray.length;
    const activeCustomers = customersArray.filter((c) => c.isActive).length;
    const inactiveCustomers = customersArray.filter((c) => !c.isActive).length;
    const customersWithEmail = customersArray.filter((c) => c.email && c.email.trim() !== "").length;
    const customersWithAddress = customersArray.filter((c) => c.address && c.address.trim() !== "").length;
    return {
      totalCustomers,
      activeCustomers,
      inactiveCustomers,
      customersWithEmail,
      customersWithAddress
    };
  }, [customers, enableStats]);
  const filters = useMemo(() => ({
    search: searchTerm,
    city: cityFilter || void 0,
    state: stateFilter || void 0,
    country: countryFilter || void 0,
    idType: idTypeFilter !== "all" ? idTypeFilter : void 0,
    isActive: statusFilter !== "all" ? statusFilter === "active" : void 0,
    merchantId,
    outletId
  }), [searchTerm, cityFilter, stateFilter, countryFilter, idTypeFilter, statusFilter, merchantId, outletId]);
  const handleViewCustomer = useCallback8((customer) => {
    setSelectedCustomer(customer);
    setShowCustomerDetail(true);
  }, []);
  const handleEditCustomer = useCallback8((customer) => {
    setSelectedCustomer(customer);
    setShowEditDialog(true);
  }, []);
  const handleToggleStatus = useCallback8(async (customer) => {
    try {
      const response = await customersApi.updateCustomer(customer.id, {
        id: customer.id,
        isActive: !customer.isActive
      });
      if (response.success) {
        fetchCustomers();
      } else {
        throw new Error(response.error || "Failed to update customer status");
      }
    } catch (error) {
      console.error("Error updating customer status:", error);
    }
  }, [fetchCustomers]);
  const handleCustomerUpdated = useCallback8((updatedCustomer) => {
    setShowEditDialog(false);
    setShowCustomerDetail(false);
    fetchCustomers();
  }, [fetchCustomers]);
  const handleCustomerError = useCallback8((error) => {
    console.error("Customer operation error:", error);
  }, []);
  const handleCustomerRowAction = useCallback8((action, customerId) => {
    const customer = customers.find((c) => c.id === customerId);
    if (!customer)
      return;
    switch (action) {
      case "view":
        handleViewCustomer(customer);
        break;
      case "edit":
        handleEditCustomer(customer);
        break;
      case "viewOrders":
        console.log("\u{1F504} Navigating to customer orders page:", `/customers/${customerId}/orders`);
        router.push(`/customers/${customerId}/orders`);
        break;
      case "activate":
      case "deactivate":
        handleToggleStatus(customer);
        break;
      case "delete":
        console.log("Delete customer:", customerId);
        break;
      default:
        console.log("Unknown action:", action);
    }
  }, [customers, handleViewCustomer, handleEditCustomer, handleToggleStatus, router]);
  const handleAddCustomer = useCallback8(() => {
    setShowCreateForm(true);
  }, []);
  const handleExportCustomers = useCallback8(() => {
    console.log("Export functionality coming soon!");
  }, []);
  const handleFiltersChange = useCallback8((newFilters) => {
    setCityFilter(newFilters.city || "");
    setStateFilter(newFilters.state || "");
    setCountryFilter(newFilters.country || "");
    setIdTypeFilter(newFilters.idType || "all");
    setStatusFilter(newFilters.isActive !== void 0 ? newFilters.isActive ? "active" : "inactive" : "all");
    handlePageChange(1);
  }, [handlePageChange]);
  const handleSearchChange = useCallback8((searchValue) => {
    throttledSearchChange(searchValue);
  }, [throttledSearchChange]);
  const handleClearFilters = useCallback8(() => {
    throttledSearchChange("");
    setCityFilter("");
    setStateFilter("");
    setCountryFilter("");
    setIdTypeFilter("all");
    setStatusFilter("all");
    handlePageChange(1);
  }, [throttledSearchChange, handlePageChange]);
  const handlePageChangeWithFetch = useCallback8((page) => {
    handlePageChange(page);
    fetchCustomers(page, searchTerm, cityFilter, stateFilter, countryFilter, idTypeFilter, statusFilter);
  }, [handlePageChange, fetchCustomers, searchTerm, cityFilter, stateFilter, countryFilter, idTypeFilter, statusFilter]);
  const handleCustomerCreated = useCallback8(async (customerData) => {
    try {
      const customerInput = {
        ...customerData,
        merchantId: 1
        // TODO: Get from user context or props
      };
      const response = await customersApi.createCustomer(customerInput);
      if (response.success) {
        setShowCreateForm(false);
        fetchCustomers();
      } else {
        throw new Error(response.error || "Failed to create customer");
      }
    } catch (error) {
      console.error("Error creating customer:", error);
      throw error;
    }
  }, [fetchCustomers]);
  const handleCustomerUpdatedAsync = useCallback8(async (customerData) => {
    if (!selectedCustomer)
      return;
    try {
      const response = await customersApi.updateCustomer(selectedCustomer.id, customerData);
      if (response.success) {
        setShowEditDialog(false);
        fetchCustomers();
      } else {
        throw new Error(response.error || "Failed to update customer");
      }
    } catch (error) {
      console.error("Error updating customer:", error);
      throw error;
=======
  }, [user]);
  const canAccessFeature = useCallback3((feature) => {
    if (!hasActiveSubscription || isExpired) {
      return false;
>>>>>>> 4c70f069
    }
    return true;
  }, [hasActiveSubscription, isExpired]);
  const refreshStatus = useCallback3(async () => {
    await fetchSubscriptionStatus();
  }, [fetchSubscriptionStatus]);
  useEffect2(() => {
    fetchSubscriptionStatus();
  }, [fetchSubscriptionStatus]);
  useEffect2(() => {
    if (!user)
      return;
    const interval = setInterval(fetchSubscriptionStatus, checkInterval);
    return () => clearInterval(interval);
  }, [user, fetchSubscriptionStatus, checkInterval]);
  const statusMessage = subscription?.statusReason || (isExpired ? "Subscription expired" : isExpiringSoon ? `Expires in ${daysUntilExpiry} days` : isTrial ? `Trial (${daysUntilExpiry} days left)` : isActive ? "Active subscription" : "No subscription");
  const statusColor = status === "EXPIRED" ? "red" : status === "CANCELED" ? "red" : status === "PAST_DUE" ? "orange" : status === "PAUSED" ? "yellow" : isExpiringSoon ? "orange" : status === "TRIAL" ? "yellow" : status === "ACTIVE" ? "green" : "gray";
  const hasAccess = subscription?.hasAccess ?? (hasActiveSubscription && !isExpired);
  const accessLevel = status === "EXPIRED" || status === "CANCELED" ? "denied" : status === "PAST_DUE" ? "readonly" : status === "PAUSED" ? "readonly" : status === "TRIAL" ? "limited" : status === "ACTIVE" ? "full" : "denied";
  const requiresPayment = status === "EXPIRED" || status === "PAST_DUE" || isExpiringSoon;
  const upgradeRequired = status === "EXPIRED" || status === "CANCELED";
  const gracePeriodEnds = isExpiringSoon && daysUntilExpiry ? new Date(Date.now() + daysUntilExpiry * 24 * 60 * 60 * 1e3) : null;
  const canExportData = hasAccess;
  const isRestricted = !hasAccess || status === "TRIAL" || status === "PAUSED";
  const isReadOnly = status === "EXPIRED" || status === "PAST_DUE" || status === "PAUSED";
  const isLimited = status === "TRIAL";
  const isDenied = status === "EXPIRED" || status === "CANCELED" || !hasActiveSubscription;
  return {
    // Original interface
    loading,
    hasActiveSubscription,
    isExpired,
    isExpiringSoon,
    daysUntilExpiry,
    subscriptionType,
    canAccessFeature,
    refreshStatus,
    // Extended interface for UI components
    hasSubscription,
    subscription,
    status,
    isTrial,
    isActive,
    planName,
    error,
    // Additional properties for other components
    statusMessage,
    statusColor,
    hasAccess,
    accessLevel,
    requiresPayment,
    upgradeRequired,
    gracePeriodEnds,
    canExportData,
    isRestricted,
    isReadOnly,
    isLimited,
    isDenied
  };
}

// src/hooks/useCanPerform.ts
function useCanPerform(action) {
  const { user } = useAuth();
  const { hasActiveSubscription, isExpired, canAccessFeature } = useSubscriptionStatusInfo();
  const checkPermission = useCallback4((action2) => {
    if (!user) {
      return false;
    }
<<<<<<< HEAD
  }, [pagination.limit, useSearchOrders, updatePaginationFromResponse]);
  const fetchStats = useCallback9(async () => {
    if (!enableStats)
      return;
    try {
      console.log("Fetching order stats...");
      const response = await ordersApi.getOrderStats();
      console.log("Order stats response:", response);
      if (response.success && response.data) {
        console.log("Setting stats:", response.data);
        setStats(response.data);
      } else {
        console.error("Stats API failed:", response);
=======
    const actionPermissions = {
      // Order actions
      "create_order": {
        action: "create_order",
        requiresSubscription: true,
        requiredFeatures: ["orders"]
      },
      "edit_order": {
        action: "edit_order",
        requiresSubscription: true,
        requiredFeatures: ["orders"]
      },
      "delete_order": {
        action: "delete_order",
        requiresSubscription: true,
        requiredFeatures: ["orders"]
      },
      // Customer actions
      "create_customer": {
        action: "create_customer",
        requiresSubscription: true,
        requiredFeatures: ["customers"]
      },
      "edit_customer": {
        action: "edit_customer",
        requiresSubscription: true,
        requiredFeatures: ["customers"]
      },
      "delete_customer": {
        action: "delete_customer",
        requiresSubscription: true,
        requiredFeatures: ["customers"]
      },
      // Product actions
      "create_product": {
        action: "create_product",
        requiresSubscription: true,
        requiredFeatures: ["products"]
      },
      "edit_product": {
        action: "edit_product",
        requiresSubscription: true,
        requiredFeatures: ["products"]
      },
      "delete_product": {
        action: "delete_product",
        requiresSubscription: true,
        requiredFeatures: ["products"]
      },
      // Analytics and reporting
      "view_analytics": {
        action: "view_analytics",
        requiresSubscription: true,
        requiredFeatures: ["analytics"]
      },
      "export_data": {
        action: "export_data",
        requiresSubscription: true,
        requiredFeatures: ["analytics", "export"]
      },
      // User management
      "manage_users": {
        action: "manage_users",
        requiresSubscription: true,
        requiredRole: ["ADMIN", "MERCHANT", "OUTLET_ADMIN"]
      },
      // Settings
      "manage_settings": {
        action: "manage_settings",
        requiresSubscription: true,
        requiredRole: ["ADMIN", "MERCHANT"]
      },
      // Bulk operations
      "bulk_operations": {
        action: "bulk_operations",
        requiresSubscription: true,
        requiredFeatures: ["bulk_operations"]
>>>>>>> 4c70f069
      }
    };
    const permission = actionPermissions[action2];
    if (!permission) {
      return true;
    }
    if (permission.requiresSubscription) {
      if (!hasActiveSubscription || isExpired) {
        return false;
      }
    }
    if (permission.requiredFeatures) {
      for (const feature of permission.requiredFeatures) {
        if (!canAccessFeature(feature)) {
          return false;
        }
      }
    }
    if (permission.requiredRole) {
      if (!permission.requiredRole.includes(user.role)) {
        return false;
      }
    }
    if (permission.customCheck) {
      return permission.customCheck(user, { hasActiveSubscription, isExpired });
    }
    return true;
  }, [user, hasActiveSubscription, isExpired, canAccessFeature]);
  return checkPermission(action);
}

<<<<<<< HEAD
// src/hooks/useProductAvailability.ts
import { useCallback as useCallback10 } from "react";
function useProductAvailability() {
  const calculateAvailability = useCallback10((product, pickupDate, returnDate, requestedQuantity, existingOrders = []) => {
    const pickup = new Date(pickupDate);
    const return_ = new Date(returnDate);
    if (pickup >= return_) {
      return {
        available: false,
        availableQuantity: 0,
        conflicts: [],
        message: "Return date must be after pickup date"
      };
    }
    const conflicts = existingOrders.filter((order) => {
      if (order.orderType !== "RENT")
        return false;
      const activeStatuses = ["RESERVED", "PICKUPED"];
      if (!activeStatuses.includes(order.status))
        return false;
      const hasProduct = order.orderItems.some((item) => item.productId === product.id);
      if (!hasProduct)
        return false;
      const orderPickup = new Date(order.pickupPlanAt);
      const orderReturn = new Date(order.returnPlanAt);
      return pickup <= orderReturn && return_ >= orderPickup || orderPickup <= return_ && orderReturn >= pickup;
    });
    const conflictingQuantity = conflicts.reduce((total, order) => {
      const orderItem = order.orderItems.find((item) => item.productId === product.id);
      return total + (orderItem?.quantity || 0);
    }, 0);
    const availableQuantity = Math.max(0, product.available - conflictingQuantity);
    const available = availableQuantity >= requestedQuantity;
    let message = "";
    if (available) {
      message = `Available: ${availableQuantity} units`;
    } else {
      message = `Only ${availableQuantity} units available (requested: ${requestedQuantity})`;
    }
    return {
      available,
      availableQuantity,
      conflicts,
      message
    };
=======
// src/hooks/useCurrency.tsx
import { createContext, useContext, useState as useState3, useCallback as useCallback5, useEffect as useEffect3 } from "react";
import {
  DEFAULT_CURRENCY_SETTINGS,
  getCurrency,
  getCurrentCurrency
} from "@rentalshop/utils";
var CurrencyContext = createContext(void 0);
function CurrencyProvider({
  children,
  initialSettings = {}
}) {
  const [settings, setSettings] = useState3({
    ...DEFAULT_CURRENCY_SETTINGS,
    ...initialSettings
  });
  const currentCurrency = getCurrentCurrency(settings);
  const setCurrency = useCallback5((currencyCode) => {
    setSettings((prev) => ({
      ...prev,
      currentCurrency: currencyCode
    }));
    localStorage.setItem("rentalshop-currency", currencyCode);
>>>>>>> 4c70f069
  }, []);
  const toggleSymbol = useCallback5(() => {
    setSettings((prev) => ({
      ...prev,
      showSymbol: !prev.showSymbol
    }));
    localStorage.setItem("rentalshop-show-symbol", (!settings.showSymbol).toString());
  }, [settings.showSymbol]);
  const toggleCode = useCallback5(() => {
    setSettings((prev) => ({
      ...prev,
      showCode: !prev.showCode
    }));
    localStorage.setItem("rentalshop-show-code", (!settings.showCode).toString());
  }, [settings.showCode]);
  const getCurrencyByCode = useCallback5((code) => {
    return getCurrency(code);
  }, []);
  const convertAmount = useCallback5((amount, from, to) => {
    if (from === to)
      return amount;
    const fromCurrency = getCurrency(from);
    const toCurrency = getCurrency(to);
    if (!fromCurrency || !toCurrency) {
      throw new Error(`Invalid currency code: ${from} or ${to}`);
    }
    const amountInUSD = amount / fromCurrency.exchangeRate;
    return amountInUSD * toCurrency.exchangeRate;
  }, []);
  useEffect3(() => {
    try {
      const savedCurrency = localStorage.getItem("rentalshop-currency");
      const savedShowSymbol = localStorage.getItem("rentalshop-show-symbol");
      const savedShowCode = localStorage.getItem("rentalshop-show-code");
      if (savedCurrency && isValidCurrencyCode(savedCurrency)) {
        setSettings((prev) => ({ ...prev, currentCurrency: savedCurrency }));
      }
      if (savedShowSymbol !== null) {
        setSettings((prev) => ({ ...prev, showSymbol: savedShowSymbol === "true" }));
      }
      if (savedShowCode !== null) {
        setSettings((prev) => ({ ...prev, showCode: savedShowCode === "true" }));
      }
    } catch (error) {
      console.warn("Failed to load currency settings from localStorage:", error);
    }
  }, []);
  const contextValue = {
    settings,
    currentCurrency,
    setCurrency,
    toggleSymbol,
    toggleCode,
    getCurrencyByCode,
    convertAmount
  };
  return /* @__PURE__ */ React.createElement(CurrencyContext.Provider, { value: contextValue }, children);
}
function useCurrency() {
  const context = useContext(CurrencyContext);
  if (context === void 0) {
    throw new Error("useCurrency must be used within a CurrencyProvider");
  }
  return context;
}
function isValidCurrencyCode(code) {
  return ["USD", "VND"].includes(code);
}

// src/utils/useDedupedApi.ts
import { useState as useState4, useEffect as useEffect4, useRef, useCallback as useCallback6 } from "react";
var requestCache = /* @__PURE__ */ new Map();
var dataCache = /* @__PURE__ */ new Map();
function useDedupedApi(options) {
  const {
    filters,
    fetchFn,
    enabled = true,
    staleTime = 3e4,
    // 30 seconds
    cacheTime = 3e5,
    // 5 minutes
    refetchOnWindowFocus = false,
    refetchOnMount = true
    // Default to true for backwards compatibility
  } = options;
  const [data, setData] = useState4(null);
  const [loading, setLoading] = useState4(true);
  const [error, setError] = useState4(null);
  const [isStale, setIsStale] = useState4(false);
  const [refetchTrigger, setRefetchTrigger] = useState4(0);
  const fetchIdRef = useRef(0);
  const filtersRef = useRef("");
  const fetchFnRef = useRef(fetchFn);
  fetchFnRef.current = fetchFn;
  const cacheKey = JSON.stringify(filters);
  useEffect4(() => {
    if (!enabled) {
      setLoading(false);
      return;
    }
    if (cacheKey === filtersRef.current && data !== null) {
      console.log("\u{1F50D} useDedupedApi: Filters unchanged, skipping fetch");
      return;
    }
    filtersRef.current = cacheKey;
    fetchIdRef.current += 1;
    const currentFetchId = fetchIdRef.current;
    console.log(`\u{1F50D} Fetch #${currentFetchId}: Starting...`);
    const cached = dataCache.get(cacheKey);
    if (cached) {
      const now = Date.now();
      const isCacheStale = now - cached.timestamp > cached.staleTime;
      if (!isCacheStale) {
        if (refetchOnMount) {
          console.log(`\u2705 Fetch #${currentFetchId}: Cache HIT (fresh) - but refetchOnMount=true, showing cache and fetching new data`);
          setData(cached.data);
          setLoading(false);
          setError(null);
          setIsStale(false);
        } else {
          console.log(`\u2705 Fetch #${currentFetchId}: Cache HIT (fresh) - refetchOnMount=false, using cache`);
          setData(cached.data);
          setLoading(false);
          setError(null);
          setIsStale(false);
          return;
        }
      } else {
        console.log(`\u23F0 Fetch #${currentFetchId}: Cache HIT (stale) - showing stale data`);
        setData(cached.data);
        setIsStale(true);
      }
    }
    const existingRequest = requestCache.get(cacheKey);
    if (existingRequest) {
      console.log(`\u{1F504} Fetch #${currentFetchId}: DEDUPLICATION - waiting for existing request`);
      existingRequest.then((result) => {
        if (currentFetchId === fetchIdRef.current) {
          setData(result);
          setLoading(false);
          setError(null);
          setIsStale(false);
          console.log(`\u2705 Fetch #${currentFetchId}: Got deduplicated result`);
        } else {
          console.log(`\u23ED\uFE0F Fetch #${currentFetchId}: Stale, ignoring`);
        }
      }).catch((err) => {
        if (currentFetchId === fetchIdRef.current) {
          const error2 = err instanceof Error ? err : new Error("Unknown error");
          setError(error2);
          setLoading(false);
          console.error(`\u274C Fetch #${currentFetchId}: Dedup ERROR:`, error2);
        }
      });
      return;
    }
    setLoading(true);
    setError(null);
    const requestPromise = fetchFnRef.current(filters);
    requestCache.set(cacheKey, requestPromise);
    requestPromise.then((result) => {
      if (currentFetchId !== fetchIdRef.current) {
        console.log(`\u23ED\uFE0F Fetch #${currentFetchId}: Stale, ignoring result`);
        return;
      }
      console.log(`\u2705 Fetch #${currentFetchId}: SUCCESS - caching data`);
      dataCache.set(cacheKey, {
        data: result,
        timestamp: Date.now(),
        staleTime
      });
      const now = Date.now();
      for (const [key, cached2] of dataCache.entries()) {
        if (now - cached2.timestamp > cacheTime) {
          dataCache.delete(key);
          console.log(`\u{1F9F9} Cleaned up old cache entry: ${key}`);
        }
      }
      setData(result);
      setError(null);
      setIsStale(false);
      setLoading(false);
    }).catch((err) => {
      if (currentFetchId !== fetchIdRef.current) {
        console.log(`\u23ED\uFE0F Fetch #${currentFetchId}: Stale, ignoring error`);
        return;
      }
      const error2 = err instanceof Error ? err : new Error("Unknown error");
      setError(error2);
      setLoading(false);
      console.error(`\u274C Fetch #${currentFetchId}: ERROR:`, error2);
    }).finally(() => {
      requestCache.delete(cacheKey);
    });
  }, [cacheKey, enabled, staleTime, cacheTime, refetchTrigger]);
  useEffect4(() => {
    if (!refetchOnWindowFocus || !enabled)
      return;
    const handleFocus = () => {
      const cached = dataCache.get(cacheKey);
      if (!cached)
        return;
      const now = Date.now();
      const isCacheStale = now - cached.timestamp > cached.staleTime;
      if (isCacheStale) {
        console.log("\u{1F504} Window focus: Refetching stale data");
        filtersRef.current = "";
        fetchIdRef.current += 1;
      }
    };
    window.addEventListener("focus", handleFocus);
    return () => window.removeEventListener("focus", handleFocus);
  }, [refetchOnWindowFocus, enabled, cacheKey, staleTime]);
  const refetch = useCallback6(async () => {
    if (!enabled)
      return;
    console.log("\u{1F504} Manual refetch triggered");
    dataCache.delete(cacheKey);
    filtersRef.current = "";
    fetchIdRef.current += 1;
    setRefetchTrigger((prev) => prev + 1);
  }, [enabled, cacheKey]);
  return {
    data,
    loading,
    error,
    refetch,
    isStale
  };
}
function clearApiCache() {
  requestCache.clear();
  dataCache.clear();
  console.log("\u{1F9F9} API Cache cleared");
}
function getApiCacheStats() {
  return {
    requestCacheSize: requestCache.size,
    dataCacheSize: dataCache.size,
    cacheKeys: Array.from(dataCache.keys())
  };
}

// src/hooks/useCustomersData.ts
import { customersApi } from "@rentalshop/utils";
function useCustomersData(options) {
  const { filters, enabled = true } = options;
  const result = useDedupedApi({
    filters,
    fetchFn: async (filters2) => {
      console.log("\u{1F465} useCustomersData: Fetching with filters:", filters2);
      const response = await customersApi.searchCustomers(filters2);
      if (!response.success || !response.data) {
        throw new Error("Failed to fetch customers");
      }
      const apiData = response.data;
      const transformed = {
        customers: apiData.customers || [],
        total: apiData.total || 0,
        page: apiData.page || 1,
        currentPage: apiData.page || 1,
        // Alias for compatibility
        limit: apiData.limit || 25,
        hasMore: apiData.hasMore || false,
        totalPages: apiData.totalPages || 1
      };
      console.log("\u2705 useCustomersData: Success:", {
        customersCount: transformed.customers.length,
        total: transformed.total,
        page: transformed.page
      });
      return transformed;
    },
    enabled,
    staleTime: 3e4,
    // 30 seconds cache
    cacheTime: 3e5,
    // 5 minutes
    refetchOnWindowFocus: false
  });
  return result;
}

// src/hooks/useMerchantsData.ts
import { merchantsApi } from "@rentalshop/utils";
function useMerchantsData(options) {
  const { filters, enabled = true } = options;
  const result = useDedupedApi({
    filters,
    fetchFn: async (filters2) => {
      console.log("\u{1F3E2} useMerchantsData: Fetching with filters:", filters2);
      const response = await merchantsApi.getMerchants();
      if (!response.success || !response.data) {
        throw new Error("Failed to fetch merchants");
      }
      const apiData = response.data;
      const merchantsArray = apiData.merchants || [];
      console.log("\u{1F3E2} useMerchantsData - API Response:", {
        hasData: !!apiData,
        hasMerchantsArray: !!merchantsArray,
        merchantsCount: merchantsArray.length,
        firstMerchant: merchantsArray[0]
      });
      let filteredMerchants = merchantsArray;
      if (filters2.search) {
        const searchLower = filters2.search.toLowerCase();
        filteredMerchants = filteredMerchants.filter(
          (m2) => m2.name?.toLowerCase().includes(searchLower) || m2.email?.toLowerCase().includes(searchLower)
        );
      }
      if (filters2.status && filters2.status !== "all") {
        filteredMerchants = filteredMerchants.filter(
          (m2) => filters2.status === "active" ? m2.isActive : !m2.isActive
        );
      }
      if (filters2.plan && filters2.plan !== "all") {
        filteredMerchants = filteredMerchants.filter(
          (m2) => String(m2.planId) === filters2.plan
        );
      }
      if (filters2.sortBy) {
        filteredMerchants.sort((a2, b) => {
          const aVal = a2[filters2.sortBy];
          const bVal = b[filters2.sortBy];
          const order = filters2.sortOrder === "desc" ? -1 : 1;
          return (aVal > bVal ? 1 : -1) * order;
        });
      }
      const page = filters2.page || 1;
      const limit = filters2.limit || 10;
      const startIndex = (page - 1) * limit;
      const endIndex = startIndex + limit;
      const paginatedMerchants = filteredMerchants.slice(startIndex, endIndex);
      const total = filteredMerchants.length;
      const totalPages = Math.ceil(total / limit);
      const transformed = {
        merchants: paginatedMerchants,
        total,
        page,
        currentPage: page,
        limit,
        hasMore: endIndex < total,
        totalPages
      };
      console.log("\u2705 useMerchantsData: Success:", {
        merchantsCount: transformed.merchants.length,
        total: transformed.total,
        page: transformed.page
      });
      return transformed;
    },
    enabled,
    staleTime: 3e4,
    // 30 seconds cache
    cacheTime: 3e5,
    // 5 minutes
    refetchOnWindowFocus: false
  });
  return result;
}

// src/hooks/useOrdersData.ts
import { ordersApi } from "@rentalshop/utils";
function useOrdersData(options) {
  const { filters, enabled = true } = options;
  const result = useDedupedApi({
    filters,
    fetchFn: async (filters2) => {
      console.log("\u{1F4E6} useOrdersData: Fetching with filters:", filters2);
      const response = await ordersApi.searchOrders(filters2);
      if (!response.success || !response.data) {
        throw new Error("Failed to fetch orders");
      }
      const apiData = response.data;
      const transformed = {
        orders: apiData.orders || [],
        total: apiData.total || 0,
        page: apiData.page || 1,
        currentPage: apiData.page || 1,
        // Alias for compatibility
        limit: apiData.limit || 25,
        hasMore: apiData.hasMore || false,
        totalPages: apiData.totalPages || 1
      };
      console.log("\u2705 useOrdersData: Success:", {
        ordersCount: transformed.orders.length,
        total: transformed.total,
        page: transformed.page
      });
      return transformed;
    },
    enabled,
    staleTime: 3e4,
    // 30 seconds cache
    cacheTime: 3e5,
    // 5 minutes
    refetchOnWindowFocus: false
  });
  return result;
}

// src/hooks/usePagination.ts
import { useState as useState5, useCallback as useCallback7 } from "react";
import { PAGINATION } from "@rentalshop/constants";
function usePagination(config = {}) {
  const { initialLimit = PAGINATION.DEFAULT_PAGE_SIZE, initialOffset = 0 } = config;
  const [pagination, setPaginationState] = useState5({
    total: 0,
    limit: initialLimit,
    offset: initialOffset,
    hasMore: false,
    currentPage: 1,
    totalPages: 1
  });
  const setPagination = useCallback7((newPagination) => {
    setPaginationState((prev) => ({
      ...prev,
      ...newPagination,
      currentPage: Math.floor((newPagination.offset ?? prev.offset) / (newPagination.limit ?? prev.limit)) + 1,
      totalPages: Math.ceil((newPagination.total ?? prev.total) / (newPagination.limit ?? prev.limit))
    }));
  }, []);
  const handlePageChange = useCallback7((page) => {
    const newOffset = (page - 1) * pagination.limit;
    setPagination({
      offset: newOffset,
      currentPage: page
    });
  }, [pagination.limit, setPagination]);
  const resetPagination = useCallback7(() => {
    setPagination({
      total: 0,
      offset: initialOffset,
      hasMore: false,
      currentPage: 1,
      totalPages: 1
    });
  }, [initialOffset, setPagination]);
  const updatePaginationFromResponse = useCallback7((response) => {
    setPagination({
      total: response.total,
      limit: response.limit,
      offset: response.offset,
      hasMore: response.hasMore ?? response.offset + response.limit < response.total,
      currentPage: Math.floor(response.offset / response.limit) + 1,
      totalPages: Math.ceil(response.total / response.limit)
    });
  }, [setPagination]);
  return {
    pagination,
    setPagination,
    handlePageChange,
    resetPagination,
    updatePaginationFromResponse
  };
}

// src/hooks/usePaymentsData.ts
import { paymentsApi } from "@rentalshop/utils";
function usePaymentsData(options) {
  const { filters, enabled = true } = options;
  const result = useDedupedApi({
    filters,
    fetchFn: async (filters2) => {
      console.log("\u{1F4B0} usePaymentsData: Fetching with filters:", filters2);
      const response = await paymentsApi.getPayments();
      if (!response.success || !response.data) {
        throw new Error("Failed to fetch payments");
      }
      const apiData = response.data;
      const paymentsArray = Array.isArray(apiData) ? apiData : apiData.payments || [];
      console.log("\u{1F4B0} usePaymentsData - API Response:", {
        hasData: !!apiData,
        isArray: Array.isArray(apiData),
        paymentsCount: paymentsArray.length,
        firstPayment: paymentsArray[0]
      });
      let filteredPayments = paymentsArray;
      if (filters2.search) {
        const searchLower = filters2.search.toLowerCase();
        filteredPayments = filteredPayments.filter(
          (p2) => p2.subscription?.merchant?.name?.toLowerCase().includes(searchLower) || p2.invoiceNumber?.toLowerCase().includes(searchLower) || p2.transactionId?.toLowerCase().includes(searchLower)
        );
      }
      if (filters2.status && filters2.status !== "all") {
        filteredPayments = filteredPayments.filter(
          (p2) => p2.status?.toLowerCase() === filters2.status?.toLowerCase()
        );
      }
      if (filters2.dateFilter && filters2.dateFilter !== "all") {
        const now = /* @__PURE__ */ new Date();
        filteredPayments = filteredPayments.filter((p2) => {
          const paymentDate = new Date(p2.createdAt);
          if (filters2.dateFilter === "today") {
            return now.toDateString() === paymentDate.toDateString();
          } else if (filters2.dateFilter === "this_month") {
            return now.getMonth() === paymentDate.getMonth() && now.getFullYear() === paymentDate.getFullYear();
          } else if (filters2.dateFilter === "this_year") {
            return now.getFullYear() === paymentDate.getFullYear();
          }
          return true;
        });
      }
      if (filters2.sortBy) {
        filteredPayments.sort((a2, b) => {
          const aVal = a2[filters2.sortBy];
          const bVal = b[filters2.sortBy];
          const order = filters2.sortOrder === "desc" ? -1 : 1;
          return (aVal > bVal ? 1 : -1) * order;
        });
      }
      const page = filters2.page || 1;
      const limit = filters2.limit || 20;
      const startIndex = (page - 1) * limit;
      const endIndex = startIndex + limit;
      const paginatedPayments = filteredPayments.slice(startIndex, endIndex);
      const total = filteredPayments.length;
      const totalPages = Math.ceil(total / limit);
      const transformed = {
        payments: paginatedPayments,
        total,
        page,
        currentPage: page,
        limit,
        hasMore: endIndex < total,
        totalPages
      };
      console.log("\u2705 usePaymentsData: Success:", {
        paymentsCount: transformed.payments.length,
        total: transformed.total,
        page: transformed.page
      });
      return transformed;
    },
    enabled,
    staleTime: 3e4,
    // 30 seconds cache
    cacheTime: 3e5,
    // 5 minutes
    refetchOnWindowFocus: false
  });
  return result;
}

// src/hooks/usePlansData.ts
import { plansApi } from "@rentalshop/utils";
function usePlansData(options) {
  const { filters, enabled = true } = options;
  const result = useDedupedApi({
    filters,
    fetchFn: async (filters2) => {
      console.log("\u{1F4CB} usePlansData: Fetching with filters:", filters2);
      const response = await plansApi.getPlans();
      if (!response.success || !response.data) {
        throw new Error("Failed to fetch plans");
      }
      const apiData = response.data;
      const plansArray = Array.isArray(apiData) ? apiData : apiData.plans || [];
      console.log("\u{1F4CB} usePlansData - API Response:", {
        hasData: !!apiData,
        isArray: Array.isArray(apiData),
        plansCount: plansArray.length,
        firstPlan: plansArray[0]
      });
      let filteredPlans = plansArray;
      if (filters2.search) {
        const searchLower = filters2.search.toLowerCase();
        filteredPlans = filteredPlans.filter(
          (p2) => p2.name?.toLowerCase().includes(searchLower) || p2.description?.toLowerCase().includes(searchLower)
        );
      }
      if (filters2.status && filters2.status !== "all") {
        filteredPlans = filteredPlans.filter(
          (p2) => filters2.status === "active" ? p2.isActive : !p2.isActive
        );
      }
      if (filters2.sortBy) {
        filteredPlans.sort((a2, b) => {
          const aVal = a2[filters2.sortBy];
          const bVal = b[filters2.sortBy];
          const order = filters2.sortOrder === "desc" ? -1 : 1;
          return (aVal > bVal ? 1 : -1) * order;
        });
      }
      const page = filters2.page || 1;
      const limit = filters2.limit || 10;
      const startIndex = (page - 1) * limit;
      const endIndex = startIndex + limit;
      const paginatedPlans = filteredPlans.slice(startIndex, endIndex);
      const total = filteredPlans.length;
      const totalPages = Math.ceil(total / limit);
      const transformed = {
        plans: paginatedPlans,
        total,
        page,
        currentPage: page,
        limit,
        hasMore: endIndex < total,
        totalPages
      };
      console.log("\u2705 usePlansData: Success:", {
        plansCount: transformed.plans.length,
        total: transformed.total,
        page: transformed.page
      });
      return transformed;
    },
    enabled,
    staleTime: 3e4,
    // 30 seconds cache
    cacheTime: 3e5,
    // 5 minutes
    refetchOnWindowFocus: false
  });
  return result;
}

// src/hooks/useProductAvailability.ts
import { useCallback as useCallback8 } from "react";
import { getUTCDateKey } from "@rentalshop/utils";
function useProductAvailability() {
  const calculateAvailability = useCallback8((product, pickupDate, returnDate, requestedQuantity, existingOrders = []) => {
    const pickup = new Date(pickupDate);
    const return_ = new Date(returnDate);
    if (pickup >= return_) {
      return {
        available: false,
        availableQuantity: 0,
        conflicts: [],
        message: "Return date must be after pickup date"
      };
    }
<<<<<<< HEAD
  }, [products, searchTerm, categoryFilter, outletFilter, availabilityFilter, statusFilter, useSearchProducts]);
  const stats = useMemo3(() => {
    if (!enableStats)
      return void 0;
    const productsArray = products || [];
    const totalProducts = productsArray.length;
    const activeProducts = productsArray.filter((p) => p.isActive).length;
    const inactiveProducts = productsArray.filter((p) => !p.isActive).length;
    const inStockProducts = productsArray.filter((p) => p.available > 0).length;
    const outOfStockProducts = productsArray.filter((p) => p.available === 0).length;
    const lowStockProducts = productsArray.filter((p) => p.available > 0 && p.available < 5).length;
    const totalStockValue = productsArray.reduce((sum, product) => {
      const stockValue = product.available * (product.rentPrice || 0);
      return sum + stockValue;
=======
    const conflicts = existingOrders.filter((order) => {
      if (order.orderType !== "RENT")
        return false;
      const activeStatuses = ["RESERVED", "PICKUPED"];
      if (!activeStatuses.includes(order.status))
        return false;
      const hasProduct = order.orderItems.some((item) => item.productId === product.id);
      if (!hasProduct)
        return false;
      const orderPickup = new Date(order.pickupPlanAt);
      const orderReturn = new Date(order.returnPlanAt);
      return pickup <= orderReturn && return_ >= orderPickup || orderPickup <= return_ && orderReturn >= pickup;
    });
    const conflictingQuantity = conflicts.reduce((total, order) => {
      const orderItem = order.orderItems.find((item) => item.productId === product.id);
      return total + (orderItem?.quantity || 0);
>>>>>>> 4c70f069
    }, 0);
    const availableQuantity = Math.max(0, product.available - conflictingQuantity);
    const available = availableQuantity >= requestedQuantity;
    let message = "";
    if (available) {
      message = `Available: ${availableQuantity} units`;
    } else {
      message = `Only ${availableQuantity} units available (requested: ${requestedQuantity})`;
    }
    return {
      available,
      availableQuantity,
      conflicts,
      message
    };
  }, []);
<<<<<<< HEAD
  const handleProductRowAction = useCallback12((action, productId) => {
    const product = products.find((p) => p.id === productId);
    if (!product)
      return;
    switch (action) {
      case "view":
        handleViewProduct(product);
        break;
      case "view-orders":
        if (typeof window !== "undefined") {
          const currentPath = window.location.pathname;
          const merchantMatch = currentPath.match(/\/merchants\/(\d+)/);
          if (merchantMatch) {
            const merchantId2 = merchantMatch[1];
            window.location.href = `/merchants/${merchantId2}/products/${productId}/orders`;
          } else {
            window.location.href = `/products/${productId}/orders`;
          }
        }
        break;
      case "edit":
        handleEditProduct(product);
        break;
      case "activate":
      case "deactivate":
        handleToggleStatus(product);
        break;
      case "delete":
        setSelectedProduct(product);
        setShowDeleteDialog(true);
        break;
      default:
        console.log("Unknown action:", action);
=======
  const isProductAvailable = useCallback8((product, pickupDate, returnDate, requestedQuantity, existingOrders = []) => {
    const status = calculateAvailability(product, pickupDate, returnDate, requestedQuantity, existingOrders);
    return status.available;
  }, [calculateAvailability]);
  const getAvailabilityForDateRange = useCallback8((product, startDate, endDate, existingOrders = []) => {
    const start = new Date(startDate);
    const end = new Date(endDate);
    const results = [];
    for (let date = new Date(start); date <= end; date.setDate(date.getDate() + 1)) {
      const dateStr = getUTCDateKey(date);
      const status = calculateAvailability(
        product,
        dateStr,
        dateStr,
        1,
        existingOrders
      );
      results.push({
        date: dateStr,
        available: status.availableQuantity,
        conflicts: status.conflicts
      });
>>>>>>> 4c70f069
    }
    return results;
  }, [calculateAvailability]);
  return {
    calculateAvailability,
    isProductAvailable,
    getAvailabilityForDateRange
  };
}

// src/hooks/useProductsData.ts
import { productsApi } from "@rentalshop/utils";
function useProductsData(options) {
  const { filters, enabled = true } = options;
  const result = useDedupedApi({
    filters,
    fetchFn: async (filters2) => {
      console.log("\u{1F4E6} useProductsData: Fetching with filters:", filters2);
      const response = await productsApi.searchProducts(filters2);
      if (!response.success || !response.data) {
        throw new Error("Failed to fetch products");
      }
<<<<<<< HEAD
    } catch (error) {
      console.error("Error creating product:", error);
      throw error;
    }
  }, [fetchProducts]);
  const handleProductUpdatedAsync = useCallback12(async (productData) => {
    if (!selectedProduct)
      return;
    try {
      const response = await productsApi.updateProduct(selectedProduct.id, productData);
      if (response.success) {
        setShowEditDialog(false);
        fetchProducts();
      } else {
        throw new Error(response.error || "Failed to update product");
=======
      const apiData = response.data;
      const transformed = {
        products: apiData.products || [],
        total: apiData.total || 0,
        page: apiData.page || 1,
        currentPage: apiData.page || 1,
        // Alias for compatibility
        limit: apiData.limit || 25,
        hasMore: apiData.hasMore || false,
        totalPages: apiData.totalPages || 1
      };
      console.log("\u2705 useProductsData: Success:", {
        productsCount: transformed.products.length,
        total: transformed.total,
        page: transformed.page
      });
      return transformed;
    },
    enabled,
    staleTime: 3e4,
    // 30 seconds cache
    cacheTime: 3e5,
    // 5 minutes
    refetchOnWindowFocus: false
  });
  return result;
}

// src/hooks/useSubscriptionsData.ts
import { subscriptionsApi } from "@rentalshop/utils";
function useSubscriptionsData(options) {
  const { filters, enabled = true } = options;
  const result = useDedupedApi({
    filters,
    fetchFn: async (filters2) => {
      console.log("\u{1F4B3} useSubscriptionsData: Fetching with filters:", filters2);
      const response = await subscriptionsApi.search({
        limit: filters2.limit || 20,
        offset: filters2.offset || (filters2.page ? (filters2.page - 1) * (filters2.limit || 20) : 0)
      });
      if (!response.success || !response.data) {
        throw new Error("Failed to fetch subscriptions");
>>>>>>> 4c70f069
      }
      const apiData = response.data;
      let subscriptionsArray = [];
      let total = 0;
      console.log("\u{1F4B3} useSubscriptionsData - API Response:", {
        hasData: !!apiData,
        isArray: Array.isArray(apiData),
        hasDataProperty: apiData && Array.isArray(apiData.data)
      });
      if (Array.isArray(apiData)) {
        subscriptionsArray = apiData;
        total = apiData.length;
      } else if (apiData && Array.isArray(apiData.data)) {
        subscriptionsArray = apiData.data;
        total = apiData.pagination?.total || apiData.data.length;
      } else {
        console.error("Invalid subscriptions data structure:", apiData);
      }
      const page = filters2.page || 1;
      const limit = filters2.limit || 20;
      const totalPages = Math.ceil(total / limit);
      const transformed = {
        subscriptions: subscriptionsArray,
        total,
        page,
        currentPage: page,
        limit,
        hasMore: page < totalPages,
        totalPages
      };
      console.log("\u2705 useSubscriptionsData: Success:", {
        subscriptionsCount: transformed.subscriptions.length,
        total: transformed.total,
        page: transformed.page
      });
      return transformed;
    },
    enabled,
    staleTime: 3e4,
    // 30 seconds cache
    cacheTime: 3e5,
    // 5 minutes
    refetchOnWindowFocus: false
  });
  return result;
}

// src/hooks/useSubscriptionError.ts
import { useState as useState6, useCallback as useCallback9 } from "react";
import { useToasts } from "@rentalshop/ui";
function useSubscriptionError() {
  const [error, setError] = useState6(null);
  const { addToast } = useToasts();
  const handleSubscriptionError = useCallback9((error2) => {
    console.error("Subscription error:", error2);
    if (error2?.error === "SUBSCRIPTION_ERROR" || error2?.code === "SUBSCRIPTION_REQUIRED") {
      const subscriptionError = {
        message: error2.message || "Subscription error occurred",
        subscriptionStatus: error2.subscriptionStatus,
        merchantStatus: error2.merchantStatus,
        code: error2.code
      };
      setError(subscriptionError);
      showSubscriptionError(subscriptionError);
    } else {
      addToast("error", "Error", error2?.message || "An error occurred");
    }
  }, [addToast]);
  const showSubscriptionError = useCallback9((error2) => {
    const { subscriptionStatus, merchantStatus } = error2;
    let message = error2.message;
    let action = "";
    if (subscriptionStatus === "paused") {
      message = "Your subscription is paused. Some features may be limited.";
      action = "Resume your subscription to access all features.";
    } else if (subscriptionStatus === "expired") {
      message = "Your subscription has expired. Please renew to continue.";
      action = "Choose a new plan to continue using the service.";
    } else if (subscriptionStatus === "cancelled") {
      message = "Your subscription has been cancelled.";
      action = "Choose a new plan to reactivate your account.";
    } else if (subscriptionStatus === "past_due") {
      message = "Payment is past due. Please update your payment method.";
      action = "Update your payment information to avoid service interruption.";
    } else if (merchantStatus && !["active"].includes(merchantStatus)) {
      message = `Your merchant account is ${merchantStatus}. Please contact support.`;
      action = "Contact support to resolve account issues.";
    }
    addToast("error", "Subscription Error", action ? `${message}

${action}` : message, 8e3);
  }, [addToast]);
  const clearError = useCallback9(() => {
    setError(null);
  }, []);
  return {
    handleSubscriptionError,
    showSubscriptionError,
    clearError,
    error
  };
}

// src/hooks/useThrottledSearch.ts
import { useState as useState7, useEffect as useEffect5, useCallback as useCallback10, useRef as useRef2 } from "react";
function useThrottledSearch(options) {
  const { delay, minLength, onSearch } = options;
  const [query, setQuery] = useState7("");
  const [isSearching, setIsSearching] = useState7(false);
  const timeoutRef = useRef2(null);
  const isSearchingRef = useRef2(false);
  const isInitialRender = useRef2(true);
  const onSearchRef = useRef2(onSearch);
  useEffect5(() => {
    onSearchRef.current = onSearch;
  }, [onSearch]);
  const handleSearchChange = useCallback10((value) => {
    console.log("\u{1F50D} useThrottledSearch: handleSearchChange called with:", value);
    setQuery(value);
    if (timeoutRef.current) {
      clearTimeout(timeoutRef.current);
    }
    if (value.length >= minLength) {
      console.log("\u{1F50D} useThrottledSearch: Query meets minLength, setting up timeout");
      setIsSearching(true);
      isSearchingRef.current = true;
      timeoutRef.current = setTimeout(() => {
        console.log("\u{1F50D} useThrottledSearch: Timeout executing, calling onSearch with:", value);
        onSearchRef.current(value);
        setIsSearching(false);
        isSearchingRef.current = false;
      }, delay);
    } else if (value.length === 0) {
      console.log("\u{1F50D} useThrottledSearch: Query is empty, clearing search");
      setIsSearching(false);
      isSearchingRef.current = false;
      if (!isInitialRender.current) {
        onSearchRef.current("");
      }
    } else {
      console.log("\u{1F50D} useThrottledSearch: Query too short, not searching");
      setIsSearching(false);
      isSearchingRef.current = false;
    }
  }, [delay, minLength]);
  const clearSearch = useCallback10(() => {
    setQuery("");
    setIsSearching(false);
    isSearchingRef.current = false;
    if (timeoutRef.current) {
      clearTimeout(timeoutRef.current);
    }
    if (!isInitialRender.current) {
      onSearchRef.current("");
    }
  }, []);
  const cleanup = useCallback10(() => {
    if (timeoutRef.current) {
      clearTimeout(timeoutRef.current);
    }
  }, []);
  useEffect5(() => {
    isInitialRender.current = false;
    return cleanup;
  }, [cleanup]);
  return {
    query,
    isSearching,
    handleSearchChange,
    clearSearch,
    cleanup,
    setQuery
  };
}

// src/hooks/useToast.ts
import { useState as useState8, useCallback as useCallback11 } from "react";
import {
  analyzeError,
  withErrorHandlingForUI,
  getToastType
} from "@rentalshop/utils";
import { useToasts as useToasts2 } from "@rentalshop/ui";
var useErrorHandler = (options = {}) => {
  const {
    onLogin,
    onRetry,
    onDismiss,
    autoHandleAuth = true
  } = options;
  const [isLoading, setIsLoading] = useState8(false);
  const { addToast } = useToasts2();
  const handleError = useCallback11((error) => {
    const errorInfo = analyzeError(error);
    return errorInfo;
  }, []);
  const showErrorToast = useCallback11((error) => {
    const errorInfo = analyzeError(error);
    const toastType = getToastType(errorInfo.type);
    let toastMessage = errorInfo.message;
    if (errorInfo.showLoginButton) {
      if (errorInfo.type === "auth") {
        toastMessage += " Click to log in again.";
      } else if (errorInfo.type === "permission") {
        toastMessage += " Click to log in with a different account.";
      } else if (errorInfo.type === "subscription") {
        toastMessage += " Click to log in and upgrade your plan.";
      } else {
        toastMessage += " Click to log in.";
      }
    }
    addToast(toastType, errorInfo.title, toastMessage, 0);
  }, [addToast]);
  const handleApiCall = useCallback11(async (apiCall) => {
    setIsLoading(true);
    try {
      const result = await withErrorHandlingForUI(apiCall);
      if (result.error) {
        showErrorToast(result.error);
      }
      return result;
    } finally {
      setIsLoading(false);
    }
  }, [showErrorToast]);
  const retry = useCallback11(() => {
    if (onRetry) {
      onRetry();
    }
<<<<<<< HEAD
  }, [users, searchTerm, roleFilter, statusFilter, useSearchUsers]);
  const stats = useMemo4(() => {
    if (!enableStats)
      return void 0;
    const usersArray = users || [];
    const totalUsers = usersArray.length;
    const activeUsers = usersArray.filter((u) => u.isActive).length;
    const inactiveUsers = usersArray.filter((u) => !u.isActive).length;
    const verifiedUsers = usersArray.filter((u) => u.emailVerified).length;
    const unverifiedUsers = usersArray.filter((u) => !u.emailVerified).length;
    return { totalUsers, activeUsers, inactiveUsers, verifiedUsers, unverifiedUsers };
  }, [users, enableStats]);
  const filters = useMemo4(() => ({
    search: searchTerm,
    role: roleFilter === "all" ? void 0 : roleFilter,
    status: statusFilter === "all" ? void 0 : statusFilter
  }), [searchTerm, roleFilter, statusFilter]);
  const handleViewUser = useCallback14((user) => {
    setSelectedUser(user);
    setShowUserDetail(true);
  }, []);
  const handleEditUser = useCallback14((user) => {
    setSelectedUser(user);
    setShowEditDialog(true);
  }, []);
  const handleToggleStatus = useCallback14(async (user) => {
    try {
      const response = user.isActive ? await usersApi.deactivateUserByPublicId(user.id) : await usersApi.activateUserByPublicId(user.id);
      if (response.success) {
        fetchUsers();
      } else {
        throw new Error(response.error || "Failed to update user status");
      }
    } catch (error) {
      console.error("Error updating user status:", error);
    }
  }, [fetchUsers]);
  const handleUserUpdated = useCallback14((updatedUser) => {
    setShowEditDialog(false);
    setShowUserDetail(false);
    fetchUsers();
  }, [fetchUsers]);
  const handleUserError = useCallback14((error) => {
    console.error("User operation error:", error);
  }, []);
  const handleUserRowAction = useCallback14((action, userId) => {
    const user = users.find((u) => u.id === userId);
    if (!user)
      return;
    switch (action) {
      case "view":
        handleViewUser(user);
        break;
      case "edit":
        handleEditUser(user);
        break;
      case "activate":
      case "deactivate":
        handleToggleStatus(user);
        break;
      default:
        console.log("Unknown action:", action);
=======
  }, [onRetry]);
  const login = useCallback11(() => {
    if (onLogin) {
      onLogin();
    } else if (typeof window !== "undefined") {
>>>>>>> 4c70f069
    }
  }, [onLogin]);
  return {
    isLoading,
    handleError,
    handleApiCall,
    retry,
    login,
    showErrorToast
  };
};
var useSimpleErrorHandler = () => {
  const { addToast } = useToasts2();
  const handleError = useCallback11((error) => {
    const errorInfo = analyzeError(error);
    const toastType = getToastType(errorInfo.type);
    let toastMessage = errorInfo.message;
    if (errorInfo.showLoginButton) {
      if (errorInfo.type === "auth") {
        toastMessage += " Click to log in again.";
      } else if (errorInfo.type === "permission") {
        toastMessage += " Click to log in with a different account.";
      } else if (errorInfo.type === "subscription") {
        toastMessage += " Click to log in and upgrade your plan.";
      } else {
        toastMessage += " Click to log in.";
      }
    }
<<<<<<< HEAD
  }, [fetchUsers]);
  const handleUserUpdatedAsync = useCallback14(async (userData) => {
    if (!selectedUser)
      return;
    try {
      const response = await usersApi.updateUserByPublicId(selectedUser.id, userData);
      if (response.success) {
        setShowEditDialog(false);
        fetchUsers();
=======
    addToast(toastType, errorInfo.title, toastMessage, 0);
    return errorInfo;
  }, [addToast]);
  return {
    handleError
  };
};
var useToastHandler = () => {
  const { addToast } = useToasts2();
  const showError = useCallback11((title, message) => {
    addToast("error", title, message, 0);
  }, [addToast]);
  const showSuccess = useCallback11((title, message) => {
    addToast("success", title, message, 5e3);
  }, [addToast]);
  const showWarning = useCallback11((title, message) => {
    addToast("warning", title, message, 5e3);
  }, [addToast]);
  const showInfo = useCallback11((title, message) => {
    addToast("info", title, message, 5e3);
  }, [addToast]);
  const handleError = useCallback11((error) => {
    const errorInfo = analyzeError(error);
    const toastType = getToastType(errorInfo.type);
    let toastMessage = errorInfo.message;
    if (errorInfo.showLoginButton) {
      if (errorInfo.type === "auth") {
        toastMessage += " Click to log in again.";
      } else if (errorInfo.type === "permission") {
        toastMessage += " Click to log in with a different account.";
      } else if (errorInfo.type === "subscription") {
        toastMessage += " Click to log in and upgrade your plan.";
>>>>>>> 4c70f069
      } else {
        toastMessage += " Click to log in.";
      }
    }
    addToast(toastType, errorInfo.title, toastMessage, 0);
    return errorInfo;
  }, [addToast]);
  return {
    showError,
    showSuccess,
    showWarning,
    showInfo,
    handleError
  };
};

// src/hooks/useLocale.ts
import { useRouter, usePathname } from "next/navigation";
import { useTransition } from "react";
function useLocale() {
  const locale = Z();
  const router = useRouter();
  const pathname = usePathname();
  const [isPending, startTransition] = useTransition();
  const setLocale = (newLocale) => {
    document.cookie = `NEXT_LOCALE=${newLocale};path=/;max-age=31536000`;
    startTransition(() => {
      router.refresh();
    });
  };
  return {
    locale,
    setLocale,
    isPending
  };
}

// src/hooks/useUserRole.ts
function useUserRole() {
  const { user } = useAuth();
  const role = user?.role;
  return {
    role,
    isAdmin: role === "ADMIN",
    isMerchant: role === "MERCHANT",
    isOutletAdmin: role === "OUTLET_ADMIN",
    isOutletStaff: role === "OUTLET_STAFF",
    // Permission checks
    canManageUsers: role === "ADMIN" || role === "MERCHANT" || role === "OUTLET_ADMIN",
    canManageProducts: role === "ADMIN" || role === "MERCHANT" || role === "OUTLET_ADMIN",
    canManageCategories: role === "ADMIN" || role === "MERCHANT",
    canManageOutlets: role === "ADMIN" || role === "MERCHANT",
    canManageSubscriptions: role === "ADMIN" || role === "MERCHANT",
    canViewBilling: role === "ADMIN" || role === "MERCHANT",
    canExportData: role === "ADMIN" || role === "MERCHANT"
  };
}
function useCanManageProducts() {
  const { canManageProducts } = useUserRole();
  return canManageProducts;
}
function useCanManageCategories() {
  const { canManageCategories } = useUserRole();
  return canManageCategories;
}
function useCanManageUsers() {
  const { canManageUsers } = useUserRole();
  return canManageUsers;
}
function useCanManageOutlets() {
  const { canManageOutlets } = useUserRole();
  return canManageOutlets;
}
function useCanManageSubscriptions() {
  const { canManageSubscriptions } = useUserRole();
  return canManageSubscriptions;
}
function useCanViewBilling() {
  const { canViewBilling } = useUserRole();
  return canViewBilling;
}
function useCanExportData() {
  const { canExportData } = useUserRole();
  return canExportData;
}

// src/hooks/useUsersData.ts
import { usersApi } from "@rentalshop/utils";
function useUsersData(options) {
  const { filters, enabled = true } = options;
  const result = useDedupedApi({
    filters,
    fetchFn: async (filters2) => {
      console.log("\u{1F464} useUsersData: Fetching with filters:", filters2);
      const response = await usersApi.searchUsers(filters2);
      if (!response.success || !response.data) {
        throw new Error("Failed to fetch users");
      }
      const apiData = response.data;
      let usersData;
      let total;
      let page;
      let limit;
      let hasMore;
      let totalPages;
      if (Array.isArray(apiData)) {
        const pagination = response.pagination || {};
        usersData = apiData;
        total = pagination.total || apiData.length;
        page = pagination.page || 1;
        limit = pagination.limit || 25;
        totalPages = Math.ceil(total / limit);
        hasMore = pagination.hasMore !== void 0 ? pagination.hasMore : page < totalPages;
      } else {
        usersData = apiData.users || [];
        total = apiData.total || 0;
        page = apiData.page || 1;
        limit = apiData.limit || 25;
        totalPages = apiData.totalPages || Math.ceil(total / limit);
        hasMore = apiData.hasMore !== void 0 ? apiData.hasMore : page < totalPages;
      }
      const transformed = {
        users: usersData,
        total,
        page,
        currentPage: page,
        // Alias for compatibility
        limit,
        hasMore,
        totalPages
      };
      console.log("\u2705 useUsersData: Success:", {
        usersCount: transformed.users.length,
        total: transformed.total,
        page: transformed.page
      });
      return transformed;
    },
    enabled,
    staleTime: 3e4,
    // 30 seconds cache
    cacheTime: 3e5,
    // 5 minutes
    refetchOnWindowFocus: false
  });
  return result;
}

// src/hooks/useOptimisticNavigation.ts
import { useRouter as useRouter2 } from "next/navigation";
import { useState as useState9, useCallback as useCallback12, useRef as useRef3, useEffect as useEffect6 } from "react";
function useOptimisticNavigation(options = {}) {
  const router = useRouter2();
  const [navigatingTo, setNavigatingTo] = useState9(null);
  const rafRef = useRef3(null);
  const timeoutRef = useRef3(null);
  useEffect6(() => {
    return () => {
      if (rafRef.current) {
        cancelAnimationFrame(rafRef.current);
      }
      if (timeoutRef.current) {
        clearTimeout(timeoutRef.current);
      }
    };
  }, []);
  const navigate = useCallback12((path) => {
    if (rafRef.current) {
      cancelAnimationFrame(rafRef.current);
    }
    if (timeoutRef.current) {
      clearTimeout(timeoutRef.current);
    }
    options.onNavigateStart?.(path);
    router.push(path);
    timeoutRef.current = setTimeout(() => {
      setNavigatingTo(null);
      options.onNavigateEnd?.(path);
    }, 100);
  }, [router, options]);
  return {
    navigate,
    navigatingTo,
    isNavigating: navigatingTo !== null
  };
}

// src/hooks/useApiError.ts
function useApiError() {
  const t3 = useErrorTranslations();
  const translateError = (response) => {
    if (response?.response?.data) {
      return translateError(response.response.data);
    }
    if (response?.code) {
      const translated = t3(response.code);
      if (translated === response.code && response.message) {
        return response.message;
      }
      return translated;
    }
    if (response?.message) {
      return response.message;
    }
    if (typeof response === "string") {
      return response;
    }
    return t3("UNKNOWN_ERROR");
  };
  const translateSuccess = (response) => {
    if (response?.code) {
      const translated = t3(response.code);
      if (translated === response.code && response.message) {
        return response.message;
      }
      return translated;
    }
    if (response?.message) {
      return response.message;
    }
    return t3("UNKNOWN_ERROR");
  };
  const translateResponse = (response) => {
    if (response?.success === false) {
      return translateError(response);
    }
    return translateSuccess(response);
  };
  const isError = (response) => {
    return response?.success === false || !!response?.error || !!response?.response?.data?.error;
  };
  const getErrorCode = (response) => {
    if (response?.response?.data?.code) {
      return response.response.data.code;
    }
    if (response?.code) {
      return response.code;
    }
    return null;
  };
  return {
    translateError,
    translateSuccess,
    translateResponse,
    isError,
    getErrorCode
  };
}
function extractErrorMessage(error) {
  if (error?.response?.data) {
    const data = error.response.data;
    return data.message || data.error || "An error occurred";
  }
  if (error?.message) {
    return error.message;
  }
  if (typeof error === "string") {
    return error;
  }
  return "An unknown error occurred";
}
function extractErrorCode(error) {
  if (error?.response?.data?.code) {
    return error.response.data.code;
  }
  if (error?.code) {
    return error.code;
  }
  return null;
}
function isErrorCode(error, code) {
  return extractErrorCode(error) === code;
}
var ErrorCheckers = {
  isUnauthorized: (error) => isErrorCode(error, "UNAUTHORIZED") || isErrorCode(error, "INVALID_TOKEN"),
  isForbidden: (error) => isErrorCode(error, "FORBIDDEN"),
  isNotFound: (error) => isErrorCode(error, "NOT_FOUND") || extractErrorCode(error)?.includes("_NOT_FOUND"),
  isValidationError: (error) => isErrorCode(error, "VALIDATION_ERROR"),
  isDuplicateEntry: (error) => isErrorCode(error, "DUPLICATE_ENTRY") || extractErrorCode(error)?.includes("_EXISTS"),
  isNetworkError: (error) => isErrorCode(error, "NETWORK_ERROR") || error?.message?.includes("Network")
};

// src/hooks/useFiltersData.ts
import { outletsApi, categoriesApi } from "@rentalshop/utils";
function useOutletsData() {
  const { data, loading, error } = useDedupedApi({
    filters: {},
    // No filters needed for outlets
    fetchFn: async () => {
      console.log("\u{1F50D} useOutletsData: Fetching outlets...");
      const response = await outletsApi.getOutlets();
      if (response.success && response.data) {
        const outletsData = response.data.outlets || [];
        console.log("\u2705 useOutletsData: Transformed data:", {
          isArray: Array.isArray(outletsData),
          count: outletsData.length
        });
        return { outlets: outletsData };
      }
      throw new Error("Failed to fetch outlets");
    },
    enabled: true,
    staleTime: 3e5,
    // 5 minutes - outlets don't change often
    cacheTime: 6e5,
    // 10 minutes
    refetchOnMount: false,
    // Don't refetch on every mount
    refetchOnWindowFocus: false
  });
  return {
    outlets: data?.outlets || [],
    loading,
    error
  };
}
function useCategoriesData() {
  const { data, loading, error } = useDedupedApi({
    filters: {},
    // No filters needed for categories
    fetchFn: async () => {
      console.log("\u{1F50D} useCategoriesData: Fetching categories...");
      const response = await categoriesApi.getCategories();
      if (response.success && response.data) {
        const categoriesData = response.data;
        console.log("\u2705 useCategoriesData: API response data:", {
          isArray: Array.isArray(categoriesData),
          count: categoriesData.length
        });
        return categoriesData;
      }
      throw new Error("Failed to fetch categories");
    },
    enabled: true,
    staleTime: 3e5,
    // 5 minutes - categories don't change often
    cacheTime: 6e5,
    // 10 minutes
    refetchOnMount: false,
    // Don't refetch on every mount
    refetchOnWindowFocus: false
  });
  console.log("\u{1F50D} useCategoriesData return:", {
    data,
    isArray: Array.isArray(data),
    type: typeof data,
    length: data?.length
  });
  const categories = Array.isArray(data) ? data : [];
  return {
    categories,
    loading,
    error
  };
}
function useOutletsWithFilters(options) {
  const { filters, enabled = true, debounceSearch = true, debounceMs = 500 } = options;
  const { data, loading, error, refetch } = useDedupedApi({
    filters,
    fetchFn: async (filters2) => {
      console.log("\u{1F50D} useOutletsWithFilters: Fetching with filters:", filters2);
      const response = await outletsApi.getOutlets(filters2);
      if (response.success && response.data) {
        const apiData = response.data;
        return {
          outlets: apiData.outlets || [],
          total: apiData.total || 0,
          totalPages: apiData.totalPages || 1,
          currentPage: apiData.page || 1,
          limit: apiData.limit || 25,
          hasMore: apiData.hasMore || false
        };
      }
      throw new Error("Failed to fetch outlets");
    },
    enabled,
    staleTime: debounceSearch ? 5e3 : 3e4,
    cacheTime: 3e5,
    refetchOnMount: true,
    refetchOnWindowFocus: false
  });
  return {
    data,
    loading,
    error,
    refetch
  };
}
function useCategoriesWithFilters(options) {
  const { filters, enabled = true, debounceSearch = false, debounceMs = 0 } = options;
  const { data, loading, error, refetch } = useDedupedApi({
    filters,
    fetchFn: async (filters2) => {
      console.log("\u{1F50D} useCategoriesWithFilters: Fetching with filters:", filters2);
      const response = await categoriesApi.searchCategories(filters2);
      if (response.success && response.data) {
        const apiData = response.data;
        return {
          categories: apiData.categories || [],
          total: apiData.total || 0,
          currentPage: apiData.page || 1,
          totalPages: apiData.totalPages || 1,
          limit: apiData.limit || 25,
          hasMore: apiData.hasMore || false
        };
      }
      throw new Error("Failed to fetch categories");
    },
    enabled,
    staleTime: debounceSearch ? 5e3 : 3e4,
    cacheTime: 3e5,
    refetchOnMount: true,
    refetchOnWindowFocus: false
  });
  return {
    data,
    loading,
    error,
    refetch
  };
}
export {
  CurrencyProvider,
  ErrorCheckers,
  clearApiCache,
  extractErrorCode,
  extractErrorMessage,
  getApiCacheStats,
  isErrorCode,
  useApiError,
  useAuth,
  useAuthErrorHandler,
  useAuthTranslations,
  useCalendarTranslations,
  useCanExportData,
  useCanManageCategories,
  useCanManageOutlets,
  useCanManageProducts,
  useCanManageSubscriptions,
  useCanManageUsers,
  useCanPerform,
  useCanViewBilling,
  useCategoriesData,
  useCategoriesTranslations,
  useCategoriesWithFilters,
  useCommonTranslations,
  useCurrency,
  useCustomerTranslations,
  useCustomersData,
  useDashboardTranslations,
  useDedupedApi,
  useErrorHandler,
  useErrorTranslations,
  useLocale,
  useMerchantsData,
  useOptimisticNavigation,
  useOrderTranslations,
  useOrdersData,
  useOutletsData,
  useOutletsTranslations,
  useOutletsWithFilters,
  usePagination,
  usePaymentsData,
  usePlansData,
  usePlansTranslations,
  useProductAvailability,
  useProductTranslations,
  useProductsData,
  useSettingsTranslations,
  useSimpleErrorHandler,
  useSubscriptionError,
  useSubscriptionStatusInfo,
  useSubscriptionTranslations,
  useSubscriptionsData,
  useThrottledSearch,
  useToastHandler,
  useUserRole,
  useUsersData,
  useUsersTranslations,
  useValidationTranslations
};
//# sourceMappingURL=index.mjs.map<|MERGE_RESOLUTION|>--- conflicted
+++ resolved
@@ -373,23 +373,6 @@
       result.minimumSignificantDigits = g1.length;
       result.maximumSignificantDigits = g1.length + (typeof g22 === "string" ? g22.length : 0);
     }
-<<<<<<< HEAD
-  }, [refreshUser]);
-  useEffect(() => {
-    const checkTokenExpiry = () => {
-      const token = getAuthToken();
-      if (!token)
-        return;
-      try {
-        const parts = token.split(".");
-        if (parts.length === 3) {
-          const payload = JSON.parse(atob(parts[1]));
-          const now = Math.floor(Date.now() / 1e3);
-          const timeUntilExpiry = payload.exp - now;
-          if (timeUntilExpiry < 300 && timeUntilExpiry > 0) {
-            console.log("\u{1F504} Token expires soon, refreshing...");
-            refreshUser();
-=======
     return "";
   });
   return result;
@@ -574,7 +557,6 @@
             throw new Error("We currently do not support maximum integer digits");
           } else if (g5) {
             throw new Error("We currently do not support exact integer digits");
->>>>>>> 4c70f069
           }
           return "";
         });
@@ -2187,65 +2169,6 @@
     if (index < 0 || index >= size) {
       return void 0;
     }
-<<<<<<< HEAD
-    return true;
-  }, [hasActiveSubscription, isExpired]);
-  const refreshStatus = useCallback3(async () => {
-    await fetchSubscriptionStatus();
-  }, [fetchSubscriptionStatus]);
-  useEffect2(() => {
-    fetchSubscriptionStatus();
-  }, [fetchSubscriptionStatus]);
-  useEffect2(() => {
-    if (!user)
-      return;
-    const interval = setInterval(fetchSubscriptionStatus, checkInterval);
-    return () => clearInterval(interval);
-  }, [user, fetchSubscriptionStatus, checkInterval]);
-  const statusMessage = subscription?.statusReason || (isExpired ? "Subscription expired" : isExpiringSoon ? `Expires in ${daysUntilExpiry} days` : isTrial ? `Trial (${daysUntilExpiry} days left)` : isActive ? "Active subscription" : "No subscription");
-  const statusColor = status === "EXPIRED" ? "red" : status === "CANCELED" ? "red" : status === "PAST_DUE" ? "orange" : status === "PAUSED" ? "yellow" : isExpiringSoon ? "orange" : status === "TRIAL" ? "yellow" : status === "ACTIVE" ? "green" : "gray";
-  const hasAccess = subscription?.hasAccess ?? (hasActiveSubscription && !isExpired);
-  const accessLevel = status === "EXPIRED" || status === "CANCELED" ? "denied" : status === "PAST_DUE" ? "readonly" : status === "PAUSED" ? "readonly" : status === "TRIAL" ? "limited" : status === "ACTIVE" ? "full" : "denied";
-  const requiresPayment = status === "EXPIRED" || status === "PAST_DUE" || isExpiringSoon;
-  const upgradeRequired = status === "EXPIRED" || status === "CANCELED";
-  const gracePeriodEnds = isExpiringSoon && daysUntilExpiry ? new Date(Date.now() + daysUntilExpiry * 24 * 60 * 60 * 1e3) : null;
-  const canExportData = hasAccess;
-  const isRestricted = !hasAccess || status === "TRIAL" || status === "PAUSED";
-  const isReadOnly = status === "EXPIRED" || status === "PAST_DUE" || status === "PAUSED";
-  const isLimited = status === "TRIAL";
-  const isDenied = status === "EXPIRED" || status === "CANCELED" || !hasActiveSubscription;
-  return {
-    // Original interface
-    loading,
-    hasActiveSubscription,
-    isExpired,
-    isExpiringSoon,
-    daysUntilExpiry,
-    subscriptionType,
-    canAccessFeature,
-    refreshStatus,
-    // Extended interface for UI components
-    hasSubscription,
-    subscription,
-    status,
-    isTrial,
-    isActive,
-    planName,
-    error,
-    // Additional properties for other components
-    statusMessage,
-    statusColor,
-    hasAccess,
-    accessLevel,
-    requiresPayment,
-    upgradeRequired,
-    gracePeriodEnds,
-    canExportData,
-    isRestricted,
-    isReadOnly,
-    isLimited,
-    isDenied
-=======
     var first = s2.charCodeAt(index);
     var second;
     return first < 55296 || first > 56319 || index + 1 === size || (second = s2.charCodeAt(index + 1)) < 56320 || second > 57343 ? first : (first - 55296 << 10) + (second - 56320) + 65536;
@@ -2297,7 +2220,6 @@
       index += c2 >= 65536 ? 2 : 1;
     }
     return fromCodePoint.apply(void 0, match);
->>>>>>> 4c70f069
   };
 }
 var IDENTIFIER_PREFIX_RE_1;
@@ -3200,56 +3122,6 @@
   return mergeLiteral(result);
 }
 
-<<<<<<< HEAD
-// src/hooks/useCurrency.tsx
-import { createContext, useContext, useState as useState3, useCallback as useCallback5, useEffect as useEffect3 } from "react";
-import {
-  DEFAULT_CURRENCY_SETTINGS,
-  getCurrency,
-  getCurrentCurrency
-} from "@rentalshop/utils";
-var CurrencyContext = createContext(void 0);
-function CurrencyProvider({
-  children,
-  initialSettings = {}
-}) {
-  const [settings, setSettings] = useState3({
-    ...DEFAULT_CURRENCY_SETTINGS,
-    ...initialSettings
-  });
-  const currentCurrency = getCurrentCurrency(settings);
-  const setCurrency = useCallback5((currencyCode) => {
-    setSettings((prev) => ({
-      ...prev,
-      currentCurrency: currencyCode
-    }));
-    localStorage.setItem("rentalshop-currency", currencyCode);
-  }, []);
-  const toggleSymbol = useCallback5(() => {
-    setSettings((prev) => ({
-      ...prev,
-      showSymbol: !prev.showSymbol
-    }));
-    localStorage.setItem("rentalshop-show-symbol", (!settings.showSymbol).toString());
-  }, [settings.showSymbol]);
-  const toggleCode = useCallback5(() => {
-    setSettings((prev) => ({
-      ...prev,
-      showCode: !prev.showCode
-    }));
-    localStorage.setItem("rentalshop-show-code", (!settings.showCode).toString());
-  }, [settings.showCode]);
-  const getCurrencyByCode = useCallback5((code) => {
-    return getCurrency(code);
-  }, []);
-  const convertAmount = useCallback5((amount, from, to) => {
-    if (from === to)
-      return amount;
-    const fromCurrency = getCurrency(from);
-    const toCurrency = getCurrency(to);
-    if (!fromCurrency || !toCurrency) {
-      throw new Error(`Invalid currency code: ${from} or ${to}`);
-=======
 // ../../node_modules/intl-messageformat/lib/src/core.js
 function mergeConfig(c1, c2) {
   if (!c2) {
@@ -3280,7 +3152,6 @@
           store[key] = value;
         }
       };
->>>>>>> 4c70f069
     }
   };
 }
@@ -4036,187 +3907,10 @@
     } finally {
       setLoading(false);
     }
-<<<<<<< HEAD
-  }, [pagination.currentPage, pagination.limit, useSearchCustomers, merchantId, outletId, updatePaginationFromResponse]);
-  useEffect5(() => {
-    const timeoutId = setTimeout(() => {
-      handlePageChange(1);
-      fetchCustomers(1, searchTerm, cityFilter, stateFilter, countryFilter, idTypeFilter, statusFilter);
-    }, 300);
-    return () => clearTimeout(timeoutId);
-  }, [cityFilter, stateFilter, countryFilter, idTypeFilter, statusFilter, handlePageChange]);
-  const filteredCustomers = useMemo(() => {
-    if (useSearchCustomers) {
-      return customers;
-    } else {
-      return (customers || []).filter((customer) => {
-        if (!customer || typeof customer !== "object") {
-          return false;
-        }
-        const fullName = `${customer.firstName || ""} ${customer.lastName || ""}`.trim();
-        const matchesSearch = fullName.toLowerCase().includes(searchTerm.toLowerCase()) || (customer.email || "").toLowerCase().includes(searchTerm.toLowerCase()) || (customer.phone || "").toLowerCase().includes(searchTerm.toLowerCase()) || (customer.address || "").toLowerCase().includes(searchTerm.toLowerCase());
-        const matchesCity = !cityFilter || (customer.city || "").toLowerCase().includes(cityFilter.toLowerCase());
-        const matchesState = !stateFilter || (customer.state || "").toLowerCase().includes(stateFilter.toLowerCase());
-        const matchesCountry = !countryFilter || (customer.country || "").toLowerCase().includes(countryFilter.toLowerCase());
-        const matchesIdType = idTypeFilter === "all" || customer.idType === idTypeFilter;
-        const matchesStatus = statusFilter === "all" || statusFilter === "active" && customer.isActive || statusFilter === "inactive" && !customer.isActive;
-        return matchesSearch && matchesCity && matchesState && matchesCountry && matchesIdType && matchesStatus;
-      });
-    }
-  }, [customers, searchTerm, cityFilter, stateFilter, countryFilter, idTypeFilter, statusFilter, useSearchCustomers]);
-  const stats = useMemo(() => {
-    if (!enableStats)
-      return void 0;
-    const customersArray = customers || [];
-    const totalCustomers = customersArray.length;
-    const activeCustomers = customersArray.filter((c) => c.isActive).length;
-    const inactiveCustomers = customersArray.filter((c) => !c.isActive).length;
-    const customersWithEmail = customersArray.filter((c) => c.email && c.email.trim() !== "").length;
-    const customersWithAddress = customersArray.filter((c) => c.address && c.address.trim() !== "").length;
-    return {
-      totalCustomers,
-      activeCustomers,
-      inactiveCustomers,
-      customersWithEmail,
-      customersWithAddress
-    };
-  }, [customers, enableStats]);
-  const filters = useMemo(() => ({
-    search: searchTerm,
-    city: cityFilter || void 0,
-    state: stateFilter || void 0,
-    country: countryFilter || void 0,
-    idType: idTypeFilter !== "all" ? idTypeFilter : void 0,
-    isActive: statusFilter !== "all" ? statusFilter === "active" : void 0,
-    merchantId,
-    outletId
-  }), [searchTerm, cityFilter, stateFilter, countryFilter, idTypeFilter, statusFilter, merchantId, outletId]);
-  const handleViewCustomer = useCallback8((customer) => {
-    setSelectedCustomer(customer);
-    setShowCustomerDetail(true);
-  }, []);
-  const handleEditCustomer = useCallback8((customer) => {
-    setSelectedCustomer(customer);
-    setShowEditDialog(true);
-  }, []);
-  const handleToggleStatus = useCallback8(async (customer) => {
-    try {
-      const response = await customersApi.updateCustomer(customer.id, {
-        id: customer.id,
-        isActive: !customer.isActive
-      });
-      if (response.success) {
-        fetchCustomers();
-      } else {
-        throw new Error(response.error || "Failed to update customer status");
-      }
-    } catch (error) {
-      console.error("Error updating customer status:", error);
-    }
-  }, [fetchCustomers]);
-  const handleCustomerUpdated = useCallback8((updatedCustomer) => {
-    setShowEditDialog(false);
-    setShowCustomerDetail(false);
-    fetchCustomers();
-  }, [fetchCustomers]);
-  const handleCustomerError = useCallback8((error) => {
-    console.error("Customer operation error:", error);
-  }, []);
-  const handleCustomerRowAction = useCallback8((action, customerId) => {
-    const customer = customers.find((c) => c.id === customerId);
-    if (!customer)
-      return;
-    switch (action) {
-      case "view":
-        handleViewCustomer(customer);
-        break;
-      case "edit":
-        handleEditCustomer(customer);
-        break;
-      case "viewOrders":
-        console.log("\u{1F504} Navigating to customer orders page:", `/customers/${customerId}/orders`);
-        router.push(`/customers/${customerId}/orders`);
-        break;
-      case "activate":
-      case "deactivate":
-        handleToggleStatus(customer);
-        break;
-      case "delete":
-        console.log("Delete customer:", customerId);
-        break;
-      default:
-        console.log("Unknown action:", action);
-    }
-  }, [customers, handleViewCustomer, handleEditCustomer, handleToggleStatus, router]);
-  const handleAddCustomer = useCallback8(() => {
-    setShowCreateForm(true);
-  }, []);
-  const handleExportCustomers = useCallback8(() => {
-    console.log("Export functionality coming soon!");
-  }, []);
-  const handleFiltersChange = useCallback8((newFilters) => {
-    setCityFilter(newFilters.city || "");
-    setStateFilter(newFilters.state || "");
-    setCountryFilter(newFilters.country || "");
-    setIdTypeFilter(newFilters.idType || "all");
-    setStatusFilter(newFilters.isActive !== void 0 ? newFilters.isActive ? "active" : "inactive" : "all");
-    handlePageChange(1);
-  }, [handlePageChange]);
-  const handleSearchChange = useCallback8((searchValue) => {
-    throttledSearchChange(searchValue);
-  }, [throttledSearchChange]);
-  const handleClearFilters = useCallback8(() => {
-    throttledSearchChange("");
-    setCityFilter("");
-    setStateFilter("");
-    setCountryFilter("");
-    setIdTypeFilter("all");
-    setStatusFilter("all");
-    handlePageChange(1);
-  }, [throttledSearchChange, handlePageChange]);
-  const handlePageChangeWithFetch = useCallback8((page) => {
-    handlePageChange(page);
-    fetchCustomers(page, searchTerm, cityFilter, stateFilter, countryFilter, idTypeFilter, statusFilter);
-  }, [handlePageChange, fetchCustomers, searchTerm, cityFilter, stateFilter, countryFilter, idTypeFilter, statusFilter]);
-  const handleCustomerCreated = useCallback8(async (customerData) => {
-    try {
-      const customerInput = {
-        ...customerData,
-        merchantId: 1
-        // TODO: Get from user context or props
-      };
-      const response = await customersApi.createCustomer(customerInput);
-      if (response.success) {
-        setShowCreateForm(false);
-        fetchCustomers();
-      } else {
-        throw new Error(response.error || "Failed to create customer");
-      }
-    } catch (error) {
-      console.error("Error creating customer:", error);
-      throw error;
-    }
-  }, [fetchCustomers]);
-  const handleCustomerUpdatedAsync = useCallback8(async (customerData) => {
-    if (!selectedCustomer)
-      return;
-    try {
-      const response = await customersApi.updateCustomer(selectedCustomer.id, customerData);
-      if (response.success) {
-        setShowEditDialog(false);
-        fetchCustomers();
-      } else {
-        throw new Error(response.error || "Failed to update customer");
-      }
-    } catch (error) {
-      console.error("Error updating customer:", error);
-      throw error;
-=======
   }, [user]);
   const canAccessFeature = useCallback3((feature) => {
     if (!hasActiveSubscription || isExpired) {
       return false;
->>>>>>> 4c70f069
     }
     return true;
   }, [hasActiveSubscription, isExpired]);
@@ -4286,21 +3980,6 @@
     if (!user) {
       return false;
     }
-<<<<<<< HEAD
-  }, [pagination.limit, useSearchOrders, updatePaginationFromResponse]);
-  const fetchStats = useCallback9(async () => {
-    if (!enableStats)
-      return;
-    try {
-      console.log("Fetching order stats...");
-      const response = await ordersApi.getOrderStats();
-      console.log("Order stats response:", response);
-      if (response.success && response.data) {
-        console.log("Setting stats:", response.data);
-        setStats(response.data);
-      } else {
-        console.error("Stats API failed:", response);
-=======
     const actionPermissions = {
       // Order actions
       "create_order": {
@@ -4378,7 +4057,6 @@
         action: "bulk_operations",
         requiresSubscription: true,
         requiredFeatures: ["bulk_operations"]
->>>>>>> 4c70f069
       }
     };
     const permission = actionPermissions[action2];
@@ -4410,53 +4088,6 @@
   return checkPermission(action);
 }
 
-<<<<<<< HEAD
-// src/hooks/useProductAvailability.ts
-import { useCallback as useCallback10 } from "react";
-function useProductAvailability() {
-  const calculateAvailability = useCallback10((product, pickupDate, returnDate, requestedQuantity, existingOrders = []) => {
-    const pickup = new Date(pickupDate);
-    const return_ = new Date(returnDate);
-    if (pickup >= return_) {
-      return {
-        available: false,
-        availableQuantity: 0,
-        conflicts: [],
-        message: "Return date must be after pickup date"
-      };
-    }
-    const conflicts = existingOrders.filter((order) => {
-      if (order.orderType !== "RENT")
-        return false;
-      const activeStatuses = ["RESERVED", "PICKUPED"];
-      if (!activeStatuses.includes(order.status))
-        return false;
-      const hasProduct = order.orderItems.some((item) => item.productId === product.id);
-      if (!hasProduct)
-        return false;
-      const orderPickup = new Date(order.pickupPlanAt);
-      const orderReturn = new Date(order.returnPlanAt);
-      return pickup <= orderReturn && return_ >= orderPickup || orderPickup <= return_ && orderReturn >= pickup;
-    });
-    const conflictingQuantity = conflicts.reduce((total, order) => {
-      const orderItem = order.orderItems.find((item) => item.productId === product.id);
-      return total + (orderItem?.quantity || 0);
-    }, 0);
-    const availableQuantity = Math.max(0, product.available - conflictingQuantity);
-    const available = availableQuantity >= requestedQuantity;
-    let message = "";
-    if (available) {
-      message = `Available: ${availableQuantity} units`;
-    } else {
-      message = `Only ${availableQuantity} units available (requested: ${requestedQuantity})`;
-    }
-    return {
-      available,
-      availableQuantity,
-      conflicts,
-      message
-    };
-=======
 // src/hooks/useCurrency.tsx
 import { createContext, useContext, useState as useState3, useCallback as useCallback5, useEffect as useEffect3 } from "react";
 import {
@@ -4480,7 +4111,6 @@
       currentCurrency: currencyCode
     }));
     localStorage.setItem("rentalshop-currency", currencyCode);
->>>>>>> 4c70f069
   }, []);
   const toggleSymbol = useCallback5(() => {
     setSettings((prev) => ({
@@ -5114,22 +4744,6 @@
         message: "Return date must be after pickup date"
       };
     }
-<<<<<<< HEAD
-  }, [products, searchTerm, categoryFilter, outletFilter, availabilityFilter, statusFilter, useSearchProducts]);
-  const stats = useMemo3(() => {
-    if (!enableStats)
-      return void 0;
-    const productsArray = products || [];
-    const totalProducts = productsArray.length;
-    const activeProducts = productsArray.filter((p) => p.isActive).length;
-    const inactiveProducts = productsArray.filter((p) => !p.isActive).length;
-    const inStockProducts = productsArray.filter((p) => p.available > 0).length;
-    const outOfStockProducts = productsArray.filter((p) => p.available === 0).length;
-    const lowStockProducts = productsArray.filter((p) => p.available > 0 && p.available < 5).length;
-    const totalStockValue = productsArray.reduce((sum, product) => {
-      const stockValue = product.available * (product.rentPrice || 0);
-      return sum + stockValue;
-=======
     const conflicts = existingOrders.filter((order) => {
       if (order.orderType !== "RENT")
         return false;
@@ -5146,7 +4760,6 @@
     const conflictingQuantity = conflicts.reduce((total, order) => {
       const orderItem = order.orderItems.find((item) => item.productId === product.id);
       return total + (orderItem?.quantity || 0);
->>>>>>> 4c70f069
     }, 0);
     const availableQuantity = Math.max(0, product.available - conflictingQuantity);
     const available = availableQuantity >= requestedQuantity;
@@ -5163,41 +4776,6 @@
       message
     };
   }, []);
-<<<<<<< HEAD
-  const handleProductRowAction = useCallback12((action, productId) => {
-    const product = products.find((p) => p.id === productId);
-    if (!product)
-      return;
-    switch (action) {
-      case "view":
-        handleViewProduct(product);
-        break;
-      case "view-orders":
-        if (typeof window !== "undefined") {
-          const currentPath = window.location.pathname;
-          const merchantMatch = currentPath.match(/\/merchants\/(\d+)/);
-          if (merchantMatch) {
-            const merchantId2 = merchantMatch[1];
-            window.location.href = `/merchants/${merchantId2}/products/${productId}/orders`;
-          } else {
-            window.location.href = `/products/${productId}/orders`;
-          }
-        }
-        break;
-      case "edit":
-        handleEditProduct(product);
-        break;
-      case "activate":
-      case "deactivate":
-        handleToggleStatus(product);
-        break;
-      case "delete":
-        setSelectedProduct(product);
-        setShowDeleteDialog(true);
-        break;
-      default:
-        console.log("Unknown action:", action);
-=======
   const isProductAvailable = useCallback8((product, pickupDate, returnDate, requestedQuantity, existingOrders = []) => {
     const status = calculateAvailability(product, pickupDate, returnDate, requestedQuantity, existingOrders);
     return status.available;
@@ -5220,7 +4798,6 @@
         available: status.availableQuantity,
         conflicts: status.conflicts
       });
->>>>>>> 4c70f069
     }
     return results;
   }, [calculateAvailability]);
@@ -5243,23 +4820,6 @@
       if (!response.success || !response.data) {
         throw new Error("Failed to fetch products");
       }
-<<<<<<< HEAD
-    } catch (error) {
-      console.error("Error creating product:", error);
-      throw error;
-    }
-  }, [fetchProducts]);
-  const handleProductUpdatedAsync = useCallback12(async (productData) => {
-    if (!selectedProduct)
-      return;
-    try {
-      const response = await productsApi.updateProduct(selectedProduct.id, productData);
-      if (response.success) {
-        setShowEditDialog(false);
-        fetchProducts();
-      } else {
-        throw new Error(response.error || "Failed to update product");
-=======
       const apiData = response.data;
       const transformed = {
         products: apiData.products || [],
@@ -5302,7 +4862,6 @@
       });
       if (!response.success || !response.data) {
         throw new Error("Failed to fetch subscriptions");
->>>>>>> 4c70f069
       }
       const apiData = response.data;
       let subscriptionsArray = [];
@@ -5532,76 +5091,11 @@
     if (onRetry) {
       onRetry();
     }
-<<<<<<< HEAD
-  }, [users, searchTerm, roleFilter, statusFilter, useSearchUsers]);
-  const stats = useMemo4(() => {
-    if (!enableStats)
-      return void 0;
-    const usersArray = users || [];
-    const totalUsers = usersArray.length;
-    const activeUsers = usersArray.filter((u) => u.isActive).length;
-    const inactiveUsers = usersArray.filter((u) => !u.isActive).length;
-    const verifiedUsers = usersArray.filter((u) => u.emailVerified).length;
-    const unverifiedUsers = usersArray.filter((u) => !u.emailVerified).length;
-    return { totalUsers, activeUsers, inactiveUsers, verifiedUsers, unverifiedUsers };
-  }, [users, enableStats]);
-  const filters = useMemo4(() => ({
-    search: searchTerm,
-    role: roleFilter === "all" ? void 0 : roleFilter,
-    status: statusFilter === "all" ? void 0 : statusFilter
-  }), [searchTerm, roleFilter, statusFilter]);
-  const handleViewUser = useCallback14((user) => {
-    setSelectedUser(user);
-    setShowUserDetail(true);
-  }, []);
-  const handleEditUser = useCallback14((user) => {
-    setSelectedUser(user);
-    setShowEditDialog(true);
-  }, []);
-  const handleToggleStatus = useCallback14(async (user) => {
-    try {
-      const response = user.isActive ? await usersApi.deactivateUserByPublicId(user.id) : await usersApi.activateUserByPublicId(user.id);
-      if (response.success) {
-        fetchUsers();
-      } else {
-        throw new Error(response.error || "Failed to update user status");
-      }
-    } catch (error) {
-      console.error("Error updating user status:", error);
-    }
-  }, [fetchUsers]);
-  const handleUserUpdated = useCallback14((updatedUser) => {
-    setShowEditDialog(false);
-    setShowUserDetail(false);
-    fetchUsers();
-  }, [fetchUsers]);
-  const handleUserError = useCallback14((error) => {
-    console.error("User operation error:", error);
-  }, []);
-  const handleUserRowAction = useCallback14((action, userId) => {
-    const user = users.find((u) => u.id === userId);
-    if (!user)
-      return;
-    switch (action) {
-      case "view":
-        handleViewUser(user);
-        break;
-      case "edit":
-        handleEditUser(user);
-        break;
-      case "activate":
-      case "deactivate":
-        handleToggleStatus(user);
-        break;
-      default:
-        console.log("Unknown action:", action);
-=======
   }, [onRetry]);
   const login = useCallback11(() => {
     if (onLogin) {
       onLogin();
     } else if (typeof window !== "undefined") {
->>>>>>> 4c70f069
     }
   }, [onLogin]);
   return {
@@ -5630,17 +5124,6 @@
         toastMessage += " Click to log in.";
       }
     }
-<<<<<<< HEAD
-  }, [fetchUsers]);
-  const handleUserUpdatedAsync = useCallback14(async (userData) => {
-    if (!selectedUser)
-      return;
-    try {
-      const response = await usersApi.updateUserByPublicId(selectedUser.id, userData);
-      if (response.success) {
-        setShowEditDialog(false);
-        fetchUsers();
-=======
     addToast(toastType, errorInfo.title, toastMessage, 0);
     return errorInfo;
   }, [addToast]);
@@ -5673,7 +5156,6 @@
         toastMessage += " Click to log in with a different account.";
       } else if (errorInfo.type === "subscription") {
         toastMessage += " Click to log in and upgrade your plan.";
->>>>>>> 4c70f069
       } else {
         toastMessage += " Click to log in.";
       }
