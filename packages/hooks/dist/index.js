"use strict";
var __create = Object.create;
var __defProp = Object.defineProperty;
var __getOwnPropDesc = Object.getOwnPropertyDescriptor;
var __getOwnPropNames = Object.getOwnPropertyNames;
var __getProtoOf = Object.getPrototypeOf;
var __hasOwnProp = Object.prototype.hasOwnProperty;
var __export = (target, all) => {
  for (var name in all)
    __defProp(target, name, { get: all[name], enumerable: true });
};
var __copyProps = (to, from, except, desc) => {
  if (from && typeof from === "object" || typeof from === "function") {
    for (let key of __getOwnPropNames(from))
      if (!__hasOwnProp.call(to, key) && key !== except)
        __defProp(to, key, { get: () => from[key], enumerable: !(desc = __getOwnPropDesc(from, key)) || desc.enumerable });
  }
  return to;
};
var __toESM = (mod, isNodeMode, target) => (target = mod != null ? __create(__getProtoOf(mod)) : {}, __copyProps(
  // If the importer is in node compatibility mode or this is not an ESM
  // file that has been converted to a CommonJS file using a Babel-
  // compatible transform (i.e. "__esModule" has not been set), then set
  // "default" to the CommonJS "module.exports" for node compatibility.
  isNodeMode || !mod || !mod.__esModule ? __defProp(target, "default", { value: mod, enumerable: true }) : target,
  mod
));
var __toCommonJS = (mod) => __copyProps(__defProp({}, "__esModule", { value: true }), mod);

// src/index.ts
var src_exports = {};
__export(src_exports, {
  CurrencyProvider: () => CurrencyProvider,
  ErrorCheckers: () => ErrorCheckers,
  clearApiCache: () => clearApiCache,
  extractErrorCode: () => extractErrorCode,
  extractErrorMessage: () => extractErrorMessage,
  getApiCacheStats: () => getApiCacheStats,
  isErrorCode: () => isErrorCode,
  useApiError: () => useApiError,
  useAuth: () => useAuth,
  useAuthErrorHandler: () => useAuthErrorHandler,
  useAuthTranslations: () => useAuthTranslations,
  useCalendarTranslations: () => useCalendarTranslations,
  useCanExportData: () => useCanExportData,
  useCanManageCategories: () => useCanManageCategories,
  useCanManageOutlets: () => useCanManageOutlets,
  useCanManageProducts: () => useCanManageProducts,
  useCanManageSubscriptions: () => useCanManageSubscriptions,
  useCanManageUsers: () => useCanManageUsers,
  useCanPerform: () => useCanPerform,
  useCanViewBilling: () => useCanViewBilling,
  useCategoriesData: () => useCategoriesData,
  useCategoriesTranslations: () => useCategoriesTranslations,
  useCategoriesWithFilters: () => useCategoriesWithFilters,
  useCommonTranslations: () => useCommonTranslations,
  useCurrency: () => useCurrency,
  useCustomerTranslations: () => useCustomerTranslations,
  useCustomersData: () => useCustomersData,
  useDashboardTranslations: () => useDashboardTranslations,
  useDedupedApi: () => useDedupedApi,
  useErrorHandler: () => useErrorHandler,
  useErrorTranslations: () => useErrorTranslations,
  useLocale: () => useLocale,
  useMerchantsData: () => useMerchantsData,
  useOptimisticNavigation: () => useOptimisticNavigation,
  useOrderTranslations: () => useOrderTranslations,
  useOrdersData: () => useOrdersData,
  useOutletsData: () => useOutletsData,
  useOutletsTranslations: () => useOutletsTranslations,
  useOutletsWithFilters: () => useOutletsWithFilters,
  usePagination: () => usePagination,
  usePaymentsData: () => usePaymentsData,
  usePlansData: () => usePlansData,
  usePlansTranslations: () => usePlansTranslations,
  useProductAvailability: () => useProductAvailability,
  useProductTranslations: () => useProductTranslations,
  useProductsData: () => useProductsData,
  useSettingsTranslations: () => useSettingsTranslations,
  useSimpleErrorHandler: () => useSimpleErrorHandler,
  useSubscriptionError: () => useSubscriptionError,
  useSubscriptionStatusInfo: () => useSubscriptionStatusInfo,
  useSubscriptionTranslations: () => useSubscriptionTranslations,
  useSubscriptionsData: () => useSubscriptionsData,
  useThrottledSearch: () => useThrottledSearch,
  useToastHandler: () => useToastHandler,
  useUserRole: () => useUserRole,
  useUsersData: () => useUsersData,
  useUsersTranslations: () => useUsersTranslations,
  useValidationTranslations: () => useValidationTranslations
});
module.exports = __toCommonJS(src_exports);

// src/hooks/useAuth.ts
var import_react4 = require("react");
var import_utils = require("@rentalshop/utils");

// ../../node_modules/tslib/tslib.es6.mjs
var extendStatics = function(d3, b) {
  extendStatics = Object.setPrototypeOf || { __proto__: [] } instanceof Array && function(d4, b2) {
    d4.__proto__ = b2;
  } || function(d4, b2) {
    for (var p2 in b2)
      if (Object.prototype.hasOwnProperty.call(b2, p2))
        d4[p2] = b2[p2];
  };
  return extendStatics(d3, b);
};
function __extends(d3, b) {
  if (typeof b !== "function" && b !== null)
    throw new TypeError("Class extends value " + String(b) + " is not a constructor or null");
  extendStatics(d3, b);
  function __() {
    this.constructor = d3;
  }
  d3.prototype = b === null ? Object.create(b) : (__.prototype = b.prototype, new __());
}
var __assign = function() {
  __assign = Object.assign || function __assign2(t3) {
    for (var s2, i2 = 1, n3 = arguments.length; i2 < n3; i2++) {
      s2 = arguments[i2];
      for (var p2 in s2)
        if (Object.prototype.hasOwnProperty.call(s2, p2))
          t3[p2] = s2[p2];
    }
    return t3;
  };
  return __assign.apply(this, arguments);
};
function __rest(s2, e3) {
  var t3 = {};
  for (var p2 in s2)
    if (Object.prototype.hasOwnProperty.call(s2, p2) && e3.indexOf(p2) < 0)
      t3[p2] = s2[p2];
  if (s2 != null && typeof Object.getOwnPropertySymbols === "function")
    for (var i2 = 0, p2 = Object.getOwnPropertySymbols(s2); i2 < p2.length; i2++) {
      if (e3.indexOf(p2[i2]) < 0 && Object.prototype.propertyIsEnumerable.call(s2, p2[i2]))
        t3[p2[i2]] = s2[p2[i2]];
    }
  return t3;
}
function __spreadArray(to, from, pack) {
  if (pack || arguments.length === 2)
    for (var i2 = 0, l2 = from.length, ar; i2 < l2; i2++) {
      if (ar || !(i2 in from)) {
        if (!ar)
          ar = Array.prototype.slice.call(from, 0, i2);
        ar[i2] = from[i2];
      }
    }
  return to.concat(ar || Array.prototype.slice.call(from));
}

// ../../node_modules/@formatjs/fast-memoize/lib/index.js
function memoize(fn, options) {
  var cache = options && options.cache ? options.cache : cacheDefault;
  var serializer = options && options.serializer ? options.serializer : serializerDefault;
  var strategy = options && options.strategy ? options.strategy : strategyDefault;
  return strategy(fn, {
    cache,
    serializer
  });
}
function isPrimitive(value) {
  return value == null || typeof value === "number" || typeof value === "boolean";
}
function monadic(fn, cache, serializer, arg) {
  var cacheKey = isPrimitive(arg) ? arg : serializer(arg);
  var computedValue = cache.get(cacheKey);
  if (typeof computedValue === "undefined") {
    computedValue = fn.call(this, arg);
    cache.set(cacheKey, computedValue);
  }
  return computedValue;
}
function variadic(fn, cache, serializer) {
  var args = Array.prototype.slice.call(arguments, 3);
  var cacheKey = serializer(args);
  var computedValue = cache.get(cacheKey);
  if (typeof computedValue === "undefined") {
    computedValue = fn.apply(this, args);
    cache.set(cacheKey, computedValue);
  }
  return computedValue;
}
function assemble(fn, context, strategy, cache, serialize) {
  return strategy.bind(context, fn, cache, serialize);
}
function strategyDefault(fn, options) {
  var strategy = fn.length === 1 ? monadic : variadic;
  return assemble(fn, this, strategy, options.cache.create(), options.serializer);
}
function strategyVariadic(fn, options) {
  return assemble(fn, this, variadic, options.cache.create(), options.serializer);
}
function strategyMonadic(fn, options) {
  return assemble(fn, this, monadic, options.cache.create(), options.serializer);
}
var serializerDefault = function() {
  return JSON.stringify(arguments);
};
var ObjectWithoutPrototypeCache = (
  /** @class */
  function() {
    function ObjectWithoutPrototypeCache2() {
      this.cache = /* @__PURE__ */ Object.create(null);
    }
    ObjectWithoutPrototypeCache2.prototype.get = function(key) {
      return this.cache[key];
    };
    ObjectWithoutPrototypeCache2.prototype.set = function(key, value) {
      this.cache[key] = value;
    };
    return ObjectWithoutPrototypeCache2;
  }()
);
var cacheDefault = {
  create: function create() {
    return new ObjectWithoutPrototypeCache();
  }
};
var strategies = {
  variadic: strategyVariadic,
  monadic: strategyMonadic
};

// ../../node_modules/@formatjs/icu-messageformat-parser/lib/error.js
var ErrorKind;
(function(ErrorKind2) {
  ErrorKind2[ErrorKind2["EXPECT_ARGUMENT_CLOSING_BRACE"] = 1] = "EXPECT_ARGUMENT_CLOSING_BRACE";
  ErrorKind2[ErrorKind2["EMPTY_ARGUMENT"] = 2] = "EMPTY_ARGUMENT";
  ErrorKind2[ErrorKind2["MALFORMED_ARGUMENT"] = 3] = "MALFORMED_ARGUMENT";
  ErrorKind2[ErrorKind2["EXPECT_ARGUMENT_TYPE"] = 4] = "EXPECT_ARGUMENT_TYPE";
  ErrorKind2[ErrorKind2["INVALID_ARGUMENT_TYPE"] = 5] = "INVALID_ARGUMENT_TYPE";
  ErrorKind2[ErrorKind2["EXPECT_ARGUMENT_STYLE"] = 6] = "EXPECT_ARGUMENT_STYLE";
  ErrorKind2[ErrorKind2["INVALID_NUMBER_SKELETON"] = 7] = "INVALID_NUMBER_SKELETON";
  ErrorKind2[ErrorKind2["INVALID_DATE_TIME_SKELETON"] = 8] = "INVALID_DATE_TIME_SKELETON";
  ErrorKind2[ErrorKind2["EXPECT_NUMBER_SKELETON"] = 9] = "EXPECT_NUMBER_SKELETON";
  ErrorKind2[ErrorKind2["EXPECT_DATE_TIME_SKELETON"] = 10] = "EXPECT_DATE_TIME_SKELETON";
  ErrorKind2[ErrorKind2["UNCLOSED_QUOTE_IN_ARGUMENT_STYLE"] = 11] = "UNCLOSED_QUOTE_IN_ARGUMENT_STYLE";
  ErrorKind2[ErrorKind2["EXPECT_SELECT_ARGUMENT_OPTIONS"] = 12] = "EXPECT_SELECT_ARGUMENT_OPTIONS";
  ErrorKind2[ErrorKind2["EXPECT_PLURAL_ARGUMENT_OFFSET_VALUE"] = 13] = "EXPECT_PLURAL_ARGUMENT_OFFSET_VALUE";
  ErrorKind2[ErrorKind2["INVALID_PLURAL_ARGUMENT_OFFSET_VALUE"] = 14] = "INVALID_PLURAL_ARGUMENT_OFFSET_VALUE";
  ErrorKind2[ErrorKind2["EXPECT_SELECT_ARGUMENT_SELECTOR"] = 15] = "EXPECT_SELECT_ARGUMENT_SELECTOR";
  ErrorKind2[ErrorKind2["EXPECT_PLURAL_ARGUMENT_SELECTOR"] = 16] = "EXPECT_PLURAL_ARGUMENT_SELECTOR";
  ErrorKind2[ErrorKind2["EXPECT_SELECT_ARGUMENT_SELECTOR_FRAGMENT"] = 17] = "EXPECT_SELECT_ARGUMENT_SELECTOR_FRAGMENT";
  ErrorKind2[ErrorKind2["EXPECT_PLURAL_ARGUMENT_SELECTOR_FRAGMENT"] = 18] = "EXPECT_PLURAL_ARGUMENT_SELECTOR_FRAGMENT";
  ErrorKind2[ErrorKind2["INVALID_PLURAL_ARGUMENT_SELECTOR"] = 19] = "INVALID_PLURAL_ARGUMENT_SELECTOR";
  ErrorKind2[ErrorKind2["DUPLICATE_PLURAL_ARGUMENT_SELECTOR"] = 20] = "DUPLICATE_PLURAL_ARGUMENT_SELECTOR";
  ErrorKind2[ErrorKind2["DUPLICATE_SELECT_ARGUMENT_SELECTOR"] = 21] = "DUPLICATE_SELECT_ARGUMENT_SELECTOR";
  ErrorKind2[ErrorKind2["MISSING_OTHER_CLAUSE"] = 22] = "MISSING_OTHER_CLAUSE";
  ErrorKind2[ErrorKind2["INVALID_TAG"] = 23] = "INVALID_TAG";
  ErrorKind2[ErrorKind2["INVALID_TAG_NAME"] = 25] = "INVALID_TAG_NAME";
  ErrorKind2[ErrorKind2["UNMATCHED_CLOSING_TAG"] = 26] = "UNMATCHED_CLOSING_TAG";
  ErrorKind2[ErrorKind2["UNCLOSED_TAG"] = 27] = "UNCLOSED_TAG";
})(ErrorKind || (ErrorKind = {}));

// ../../node_modules/@formatjs/icu-messageformat-parser/lib/types.js
var TYPE;
(function(TYPE2) {
  TYPE2[TYPE2["literal"] = 0] = "literal";
  TYPE2[TYPE2["argument"] = 1] = "argument";
  TYPE2[TYPE2["number"] = 2] = "number";
  TYPE2[TYPE2["date"] = 3] = "date";
  TYPE2[TYPE2["time"] = 4] = "time";
  TYPE2[TYPE2["select"] = 5] = "select";
  TYPE2[TYPE2["plural"] = 6] = "plural";
  TYPE2[TYPE2["pound"] = 7] = "pound";
  TYPE2[TYPE2["tag"] = 8] = "tag";
})(TYPE || (TYPE = {}));
var SKELETON_TYPE;
(function(SKELETON_TYPE2) {
  SKELETON_TYPE2[SKELETON_TYPE2["number"] = 0] = "number";
  SKELETON_TYPE2[SKELETON_TYPE2["dateTime"] = 1] = "dateTime";
})(SKELETON_TYPE || (SKELETON_TYPE = {}));
function isLiteralElement(el) {
  return el.type === TYPE.literal;
}
function isArgumentElement(el) {
  return el.type === TYPE.argument;
}
function isNumberElement(el) {
  return el.type === TYPE.number;
}
function isDateElement(el) {
  return el.type === TYPE.date;
}
function isTimeElement(el) {
  return el.type === TYPE.time;
}
function isSelectElement(el) {
  return el.type === TYPE.select;
}
function isPluralElement(el) {
  return el.type === TYPE.plural;
}
function isPoundElement(el) {
  return el.type === TYPE.pound;
}
function isTagElement(el) {
  return el.type === TYPE.tag;
}
function isNumberSkeleton(el) {
  return !!(el && typeof el === "object" && el.type === SKELETON_TYPE.number);
}
function isDateTimeSkeleton(el) {
  return !!(el && typeof el === "object" && el.type === SKELETON_TYPE.dateTime);
}

// ../../node_modules/@formatjs/icu-messageformat-parser/lib/regex.generated.js
var SPACE_SEPARATOR_REGEX = /[ \xA0\u1680\u2000-\u200A\u202F\u205F\u3000]/;

// ../../node_modules/@formatjs/icu-skeleton-parser/lib/date-time.js
var DATE_TIME_REGEX = /(?:[Eec]{1,6}|G{1,5}|[Qq]{1,5}|(?:[yYur]+|U{1,5})|[ML]{1,5}|d{1,2}|D{1,3}|F{1}|[abB]{1,5}|[hkHK]{1,2}|w{1,2}|W{1}|m{1,2}|s{1,2}|[zZOvVxX]{1,4})(?=([^']*'[^']*')*[^']*$)/g;
function parseDateTimeSkeleton(skeleton) {
  var result = {};
  skeleton.replace(DATE_TIME_REGEX, function(match) {
    var len = match.length;
    switch (match[0]) {
      case "G":
        result.era = len === 4 ? "long" : len === 5 ? "narrow" : "short";
        break;
      case "y":
        result.year = len === 2 ? "2-digit" : "numeric";
        break;
      case "Y":
      case "u":
      case "U":
      case "r":
        throw new RangeError("`Y/u/U/r` (year) patterns are not supported, use `y` instead");
      case "q":
      case "Q":
        throw new RangeError("`q/Q` (quarter) patterns are not supported");
      case "M":
      case "L":
        result.month = ["numeric", "2-digit", "short", "long", "narrow"][len - 1];
        break;
      case "w":
      case "W":
        throw new RangeError("`w/W` (week) patterns are not supported");
      case "d":
        result.day = ["numeric", "2-digit"][len - 1];
        break;
      case "D":
      case "F":
      case "g":
        throw new RangeError("`D/F/g` (day) patterns are not supported, use `d` instead");
      case "E":
        result.weekday = len === 4 ? "long" : len === 5 ? "narrow" : "short";
        break;
      case "e":
        if (len < 4) {
          throw new RangeError("`e..eee` (weekday) patterns are not supported");
        }
        result.weekday = ["short", "long", "narrow", "short"][len - 4];
        break;
      case "c":
        if (len < 4) {
          throw new RangeError("`c..ccc` (weekday) patterns are not supported");
        }
        result.weekday = ["short", "long", "narrow", "short"][len - 4];
        break;
      case "a":
        result.hour12 = true;
        break;
      case "b":
      case "B":
        throw new RangeError("`b/B` (period) patterns are not supported, use `a` instead");
      case "h":
        result.hourCycle = "h12";
        result.hour = ["numeric", "2-digit"][len - 1];
        break;
      case "H":
        result.hourCycle = "h23";
        result.hour = ["numeric", "2-digit"][len - 1];
        break;
      case "K":
        result.hourCycle = "h11";
        result.hour = ["numeric", "2-digit"][len - 1];
        break;
      case "k":
        result.hourCycle = "h24";
        result.hour = ["numeric", "2-digit"][len - 1];
        break;
      case "j":
      case "J":
      case "C":
        throw new RangeError("`j/J/C` (hour) patterns are not supported, use `h/H/K/k` instead");
      case "m":
        result.minute = ["numeric", "2-digit"][len - 1];
        break;
      case "s":
        result.second = ["numeric", "2-digit"][len - 1];
        break;
      case "S":
      case "A":
        throw new RangeError("`S/A` (second) patterns are not supported, use `s` instead");
      case "z":
        result.timeZoneName = len < 4 ? "short" : "long";
        break;
      case "Z":
      case "O":
      case "v":
      case "V":
      case "X":
      case "x":
        throw new RangeError("`Z/O/v/V/X/x` (timeZone) patterns are not supported, use `z` instead");
    }
    return "";
  });
  return result;
}

// ../../node_modules/@formatjs/icu-skeleton-parser/lib/regex.generated.js
var WHITE_SPACE_REGEX = /[\t-\r \x85\u200E\u200F\u2028\u2029]/i;

// ../../node_modules/@formatjs/icu-skeleton-parser/lib/number.js
function parseNumberSkeletonFromString(skeleton) {
  if (skeleton.length === 0) {
    throw new Error("Number skeleton cannot be empty");
  }
  var stringTokens = skeleton.split(WHITE_SPACE_REGEX).filter(function(x) {
    return x.length > 0;
  });
  var tokens = [];
  for (var _i = 0, stringTokens_1 = stringTokens; _i < stringTokens_1.length; _i++) {
    var stringToken = stringTokens_1[_i];
    var stemAndOptions = stringToken.split("/");
    if (stemAndOptions.length === 0) {
      throw new Error("Invalid number skeleton");
    }
    var stem = stemAndOptions[0], options = stemAndOptions.slice(1);
    for (var _a2 = 0, options_1 = options; _a2 < options_1.length; _a2++) {
      var option = options_1[_a2];
      if (option.length === 0) {
        throw new Error("Invalid number skeleton");
      }
    }
    tokens.push({ stem, options });
  }
  return tokens;
}
function icuUnitToEcma(unit) {
  return unit.replace(/^(.*?)-/, "");
}
var FRACTION_PRECISION_REGEX = /^\.(?:(0+)(\*)?|(#+)|(0+)(#+))$/g;
var SIGNIFICANT_PRECISION_REGEX = /^(@+)?(\+|#+)?[rs]?$/g;
var INTEGER_WIDTH_REGEX = /(\*)(0+)|(#+)(0+)|(0+)/g;
var CONCISE_INTEGER_WIDTH_REGEX = /^(0+)$/;
function parseSignificantPrecision(str) {
  var result = {};
  if (str[str.length - 1] === "r") {
    result.roundingPriority = "morePrecision";
  } else if (str[str.length - 1] === "s") {
    result.roundingPriority = "lessPrecision";
  }
  str.replace(SIGNIFICANT_PRECISION_REGEX, function(_, g1, g22) {
    if (typeof g22 !== "string") {
      result.minimumSignificantDigits = g1.length;
      result.maximumSignificantDigits = g1.length;
    } else if (g22 === "+") {
      result.minimumSignificantDigits = g1.length;
    } else if (g1[0] === "#") {
      result.maximumSignificantDigits = g1.length;
    } else {
      result.minimumSignificantDigits = g1.length;
      result.maximumSignificantDigits = g1.length + (typeof g22 === "string" ? g22.length : 0);
    }
    return "";
  });
  return result;
}
function parseSign(str) {
  switch (str) {
    case "sign-auto":
      return {
        signDisplay: "auto"
      };
    case "sign-accounting":
    case "()":
      return {
        currencySign: "accounting"
      };
    case "sign-always":
    case "+!":
      return {
        signDisplay: "always"
      };
    case "sign-accounting-always":
    case "()!":
      return {
        signDisplay: "always",
        currencySign: "accounting"
      };
    case "sign-except-zero":
    case "+?":
      return {
        signDisplay: "exceptZero"
      };
    case "sign-accounting-except-zero":
    case "()?":
      return {
        signDisplay: "exceptZero",
        currencySign: "accounting"
      };
    case "sign-never":
    case "+_":
      return {
        signDisplay: "never"
      };
  }
}
function parseConciseScientificAndEngineeringStem(stem) {
  var result;
  if (stem[0] === "E" && stem[1] === "E") {
    result = {
      notation: "engineering"
    };
    stem = stem.slice(2);
  } else if (stem[0] === "E") {
    result = {
      notation: "scientific"
    };
    stem = stem.slice(1);
  }
  if (result) {
    var signDisplay = stem.slice(0, 2);
    if (signDisplay === "+!") {
      result.signDisplay = "always";
      stem = stem.slice(2);
    } else if (signDisplay === "+?") {
      result.signDisplay = "exceptZero";
      stem = stem.slice(2);
    }
    if (!CONCISE_INTEGER_WIDTH_REGEX.test(stem)) {
      throw new Error("Malformed concise eng/scientific notation");
    }
    result.minimumIntegerDigits = stem.length;
  }
  return result;
}
function parseNotationOptions(opt) {
  var result = {};
  var signOpts = parseSign(opt);
  if (signOpts) {
    return signOpts;
  }
  return result;
}
function parseNumberSkeleton(tokens) {
  var result = {};
  for (var _i = 0, tokens_1 = tokens; _i < tokens_1.length; _i++) {
    var token = tokens_1[_i];
    switch (token.stem) {
      case "percent":
      case "%":
        result.style = "percent";
        continue;
      case "%x100":
        result.style = "percent";
        result.scale = 100;
        continue;
      case "currency":
        result.style = "currency";
        result.currency = token.options[0];
        continue;
      case "group-off":
      case ",_":
        result.useGrouping = false;
        continue;
      case "precision-integer":
      case ".":
        result.maximumFractionDigits = 0;
        continue;
      case "measure-unit":
      case "unit":
        result.style = "unit";
        result.unit = icuUnitToEcma(token.options[0]);
        continue;
      case "compact-short":
      case "K":
        result.notation = "compact";
        result.compactDisplay = "short";
        continue;
      case "compact-long":
      case "KK":
        result.notation = "compact";
        result.compactDisplay = "long";
        continue;
      case "scientific":
        result = __assign(__assign(__assign({}, result), { notation: "scientific" }), token.options.reduce(function(all, opt2) {
          return __assign(__assign({}, all), parseNotationOptions(opt2));
        }, {}));
        continue;
      case "engineering":
        result = __assign(__assign(__assign({}, result), { notation: "engineering" }), token.options.reduce(function(all, opt2) {
          return __assign(__assign({}, all), parseNotationOptions(opt2));
        }, {}));
        continue;
      case "notation-simple":
        result.notation = "standard";
        continue;
      case "unit-width-narrow":
        result.currencyDisplay = "narrowSymbol";
        result.unitDisplay = "narrow";
        continue;
      case "unit-width-short":
        result.currencyDisplay = "code";
        result.unitDisplay = "short";
        continue;
      case "unit-width-full-name":
        result.currencyDisplay = "name";
        result.unitDisplay = "long";
        continue;
      case "unit-width-iso-code":
        result.currencyDisplay = "symbol";
        continue;
      case "scale":
        result.scale = parseFloat(token.options[0]);
        continue;
      case "rounding-mode-floor":
        result.roundingMode = "floor";
        continue;
      case "rounding-mode-ceiling":
        result.roundingMode = "ceil";
        continue;
      case "rounding-mode-down":
        result.roundingMode = "trunc";
        continue;
      case "rounding-mode-up":
        result.roundingMode = "expand";
        continue;
      case "rounding-mode-half-even":
        result.roundingMode = "halfEven";
        continue;
      case "rounding-mode-half-down":
        result.roundingMode = "halfTrunc";
        continue;
      case "rounding-mode-half-up":
        result.roundingMode = "halfExpand";
        continue;
      case "integer-width":
        if (token.options.length > 1) {
          throw new RangeError("integer-width stems only accept a single optional option");
        }
        token.options[0].replace(INTEGER_WIDTH_REGEX, function(_, g1, g22, g3, g4, g5) {
          if (g1) {
            result.minimumIntegerDigits = g22.length;
          } else if (g3 && g4) {
            throw new Error("We currently do not support maximum integer digits");
          } else if (g5) {
            throw new Error("We currently do not support exact integer digits");
          }
          return "";
        });
        continue;
    }
    if (CONCISE_INTEGER_WIDTH_REGEX.test(token.stem)) {
      result.minimumIntegerDigits = token.stem.length;
      continue;
    }
    if (FRACTION_PRECISION_REGEX.test(token.stem)) {
      if (token.options.length > 1) {
        throw new RangeError("Fraction-precision stems only accept a single optional option");
      }
      token.stem.replace(FRACTION_PRECISION_REGEX, function(_, g1, g22, g3, g4, g5) {
        if (g22 === "*") {
          result.minimumFractionDigits = g1.length;
        } else if (g3 && g3[0] === "#") {
          result.maximumFractionDigits = g3.length;
        } else if (g4 && g5) {
          result.minimumFractionDigits = g4.length;
          result.maximumFractionDigits = g4.length + g5.length;
        } else {
          result.minimumFractionDigits = g1.length;
          result.maximumFractionDigits = g1.length;
        }
        return "";
      });
      var opt = token.options[0];
      if (opt === "w") {
        result = __assign(__assign({}, result), { trailingZeroDisplay: "stripIfInteger" });
      } else if (opt) {
        result = __assign(__assign({}, result), parseSignificantPrecision(opt));
      }
      continue;
    }
    if (SIGNIFICANT_PRECISION_REGEX.test(token.stem)) {
      result = __assign(__assign({}, result), parseSignificantPrecision(token.stem));
      continue;
    }
    var signOpts = parseSign(token.stem);
    if (signOpts) {
      result = __assign(__assign({}, result), signOpts);
    }
    var conciseScientificAndEngineeringOpts = parseConciseScientificAndEngineeringStem(token.stem);
    if (conciseScientificAndEngineeringOpts) {
      result = __assign(__assign({}, result), conciseScientificAndEngineeringOpts);
    }
  }
  return result;
}

// ../../node_modules/@formatjs/icu-messageformat-parser/lib/time-data.generated.js
var timeData = {
  "001": [
    "H",
    "h"
  ],
  "419": [
    "h",
    "H",
    "hB",
    "hb"
  ],
  "AC": [
    "H",
    "h",
    "hb",
    "hB"
  ],
  "AD": [
    "H",
    "hB"
  ],
  "AE": [
    "h",
    "hB",
    "hb",
    "H"
  ],
  "AF": [
    "H",
    "hb",
    "hB",
    "h"
  ],
  "AG": [
    "h",
    "hb",
    "H",
    "hB"
  ],
  "AI": [
    "H",
    "h",
    "hb",
    "hB"
  ],
  "AL": [
    "h",
    "H",
    "hB"
  ],
  "AM": [
    "H",
    "hB"
  ],
  "AO": [
    "H",
    "hB"
  ],
  "AR": [
    "h",
    "H",
    "hB",
    "hb"
  ],
  "AS": [
    "h",
    "H"
  ],
  "AT": [
    "H",
    "hB"
  ],
  "AU": [
    "h",
    "hb",
    "H",
    "hB"
  ],
  "AW": [
    "H",
    "hB"
  ],
  "AX": [
    "H"
  ],
  "AZ": [
    "H",
    "hB",
    "h"
  ],
  "BA": [
    "H",
    "hB",
    "h"
  ],
  "BB": [
    "h",
    "hb",
    "H",
    "hB"
  ],
  "BD": [
    "h",
    "hB",
    "H"
  ],
  "BE": [
    "H",
    "hB"
  ],
  "BF": [
    "H",
    "hB"
  ],
  "BG": [
    "H",
    "hB",
    "h"
  ],
  "BH": [
    "h",
    "hB",
    "hb",
    "H"
  ],
  "BI": [
    "H",
    "h"
  ],
  "BJ": [
    "H",
    "hB"
  ],
  "BL": [
    "H",
    "hB"
  ],
  "BM": [
    "h",
    "hb",
    "H",
    "hB"
  ],
  "BN": [
    "hb",
    "hB",
    "h",
    "H"
  ],
  "BO": [
    "h",
    "H",
    "hB",
    "hb"
  ],
  "BQ": [
    "H"
  ],
  "BR": [
    "H",
    "hB"
  ],
  "BS": [
    "h",
    "hb",
    "H",
    "hB"
  ],
  "BT": [
    "h",
    "H"
  ],
  "BW": [
    "H",
    "h",
    "hb",
    "hB"
  ],
  "BY": [
    "H",
    "h"
  ],
  "BZ": [
    "H",
    "h",
    "hb",
    "hB"
  ],
  "CA": [
    "h",
    "hb",
    "H",
    "hB"
  ],
  "CC": [
    "H",
    "h",
    "hb",
    "hB"
  ],
  "CD": [
    "hB",
    "H"
  ],
  "CF": [
    "H",
    "h",
    "hB"
  ],
  "CG": [
    "H",
    "hB"
  ],
  "CH": [
    "H",
    "hB",
    "h"
  ],
  "CI": [
    "H",
    "hB"
  ],
  "CK": [
    "H",
    "h",
    "hb",
    "hB"
  ],
  "CL": [
    "h",
    "H",
    "hB",
    "hb"
  ],
  "CM": [
    "H",
    "h",
    "hB"
  ],
  "CN": [
    "H",
    "hB",
    "hb",
    "h"
  ],
  "CO": [
    "h",
    "H",
    "hB",
    "hb"
  ],
  "CP": [
    "H"
  ],
  "CR": [
    "h",
    "H",
    "hB",
    "hb"
  ],
  "CU": [
    "h",
    "H",
    "hB",
    "hb"
  ],
  "CV": [
    "H",
    "hB"
  ],
  "CW": [
    "H",
    "hB"
  ],
  "CX": [
    "H",
    "h",
    "hb",
    "hB"
  ],
  "CY": [
    "h",
    "H",
    "hb",
    "hB"
  ],
  "CZ": [
    "H"
  ],
  "DE": [
    "H",
    "hB"
  ],
  "DG": [
    "H",
    "h",
    "hb",
    "hB"
  ],
  "DJ": [
    "h",
    "H"
  ],
  "DK": [
    "H"
  ],
  "DM": [
    "h",
    "hb",
    "H",
    "hB"
  ],
  "DO": [
    "h",
    "H",
    "hB",
    "hb"
  ],
  "DZ": [
    "h",
    "hB",
    "hb",
    "H"
  ],
  "EA": [
    "H",
    "h",
    "hB",
    "hb"
  ],
  "EC": [
    "h",
    "H",
    "hB",
    "hb"
  ],
  "EE": [
    "H",
    "hB"
  ],
  "EG": [
    "h",
    "hB",
    "hb",
    "H"
  ],
  "EH": [
    "h",
    "hB",
    "hb",
    "H"
  ],
  "ER": [
    "h",
    "H"
  ],
  "ES": [
    "H",
    "hB",
    "h",
    "hb"
  ],
  "ET": [
    "hB",
    "hb",
    "h",
    "H"
  ],
  "FI": [
    "H"
  ],
  "FJ": [
    "h",
    "hb",
    "H",
    "hB"
  ],
  "FK": [
    "H",
    "h",
    "hb",
    "hB"
  ],
  "FM": [
    "h",
    "hb",
    "H",
    "hB"
  ],
  "FO": [
    "H",
    "h"
  ],
  "FR": [
    "H",
    "hB"
  ],
  "GA": [
    "H",
    "hB"
  ],
  "GB": [
    "H",
    "h",
    "hb",
    "hB"
  ],
  "GD": [
    "h",
    "hb",
    "H",
    "hB"
  ],
  "GE": [
    "H",
    "hB",
    "h"
  ],
  "GF": [
    "H",
    "hB"
  ],
  "GG": [
    "H",
    "h",
    "hb",
    "hB"
  ],
  "GH": [
    "h",
    "H"
  ],
  "GI": [
    "H",
    "h",
    "hb",
    "hB"
  ],
  "GL": [
    "H",
    "h"
  ],
  "GM": [
    "h",
    "hb",
    "H",
    "hB"
  ],
  "GN": [
    "H",
    "hB"
  ],
  "GP": [
    "H",
    "hB"
  ],
  "GQ": [
    "H",
    "hB",
    "h",
    "hb"
  ],
  "GR": [
    "h",
    "H",
    "hb",
    "hB"
  ],
  "GT": [
    "h",
    "H",
    "hB",
    "hb"
  ],
  "GU": [
    "h",
    "hb",
    "H",
    "hB"
  ],
  "GW": [
    "H",
    "hB"
  ],
  "GY": [
    "h",
    "hb",
    "H",
    "hB"
  ],
  "HK": [
    "h",
    "hB",
    "hb",
    "H"
  ],
  "HN": [
    "h",
    "H",
    "hB",
    "hb"
  ],
  "HR": [
    "H",
    "hB"
  ],
  "HU": [
    "H",
    "h"
  ],
  "IC": [
    "H",
    "h",
    "hB",
    "hb"
  ],
  "ID": [
    "H"
  ],
  "IE": [
    "H",
    "h",
    "hb",
    "hB"
  ],
  "IL": [
    "H",
    "hB"
  ],
  "IM": [
    "H",
    "h",
    "hb",
    "hB"
  ],
  "IN": [
    "h",
    "H"
  ],
  "IO": [
    "H",
    "h",
    "hb",
    "hB"
  ],
  "IQ": [
    "h",
    "hB",
    "hb",
    "H"
  ],
  "IR": [
    "hB",
    "H"
  ],
  "IS": [
    "H"
  ],
  "IT": [
    "H",
    "hB"
  ],
  "JE": [
    "H",
    "h",
    "hb",
    "hB"
  ],
  "JM": [
    "h",
    "hb",
    "H",
    "hB"
  ],
  "JO": [
    "h",
    "hB",
    "hb",
    "H"
  ],
  "JP": [
    "H",
    "K",
    "h"
  ],
  "KE": [
    "hB",
    "hb",
    "H",
    "h"
  ],
  "KG": [
    "H",
    "h",
    "hB",
    "hb"
  ],
  "KH": [
    "hB",
    "h",
    "H",
    "hb"
  ],
  "KI": [
    "h",
    "hb",
    "H",
    "hB"
  ],
  "KM": [
    "H",
    "h",
    "hB",
    "hb"
  ],
  "KN": [
    "h",
    "hb",
    "H",
    "hB"
  ],
  "KP": [
    "h",
    "H",
    "hB",
    "hb"
  ],
  "KR": [
    "h",
    "H",
    "hB",
    "hb"
  ],
  "KW": [
    "h",
    "hB",
    "hb",
    "H"
  ],
  "KY": [
    "h",
    "hb",
    "H",
    "hB"
  ],
  "KZ": [
    "H",
    "hB"
  ],
  "LA": [
    "H",
    "hb",
    "hB",
    "h"
  ],
  "LB": [
    "h",
    "hB",
    "hb",
    "H"
  ],
  "LC": [
    "h",
    "hb",
    "H",
    "hB"
  ],
  "LI": [
    "H",
    "hB",
    "h"
  ],
  "LK": [
    "H",
    "h",
    "hB",
    "hb"
  ],
  "LR": [
    "h",
    "hb",
    "H",
    "hB"
  ],
  "LS": [
    "h",
    "H"
  ],
  "LT": [
    "H",
    "h",
    "hb",
    "hB"
  ],
  "LU": [
    "H",
    "h",
    "hB"
  ],
  "LV": [
    "H",
    "hB",
    "hb",
    "h"
  ],
  "LY": [
    "h",
    "hB",
    "hb",
    "H"
  ],
  "MA": [
    "H",
    "h",
    "hB",
    "hb"
  ],
  "MC": [
    "H",
    "hB"
  ],
  "MD": [
    "H",
    "hB"
  ],
  "ME": [
    "H",
    "hB",
    "h"
  ],
  "MF": [
    "H",
    "hB"
  ],
  "MG": [
    "H",
    "h"
  ],
  "MH": [
    "h",
    "hb",
    "H",
    "hB"
  ],
  "MK": [
    "H",
    "h",
    "hb",
    "hB"
  ],
  "ML": [
    "H"
  ],
  "MM": [
    "hB",
    "hb",
    "H",
    "h"
  ],
  "MN": [
    "H",
    "h",
    "hb",
    "hB"
  ],
  "MO": [
    "h",
    "hB",
    "hb",
    "H"
  ],
  "MP": [
    "h",
    "hb",
    "H",
    "hB"
  ],
  "MQ": [
    "H",
    "hB"
  ],
  "MR": [
    "h",
    "hB",
    "hb",
    "H"
  ],
  "MS": [
    "H",
    "h",
    "hb",
    "hB"
  ],
  "MT": [
    "H",
    "h"
  ],
  "MU": [
    "H",
    "h"
  ],
  "MV": [
    "H",
    "h"
  ],
  "MW": [
    "h",
    "hb",
    "H",
    "hB"
  ],
  "MX": [
    "h",
    "H",
    "hB",
    "hb"
  ],
  "MY": [
    "hb",
    "hB",
    "h",
    "H"
  ],
  "MZ": [
    "H",
    "hB"
  ],
  "NA": [
    "h",
    "H",
    "hB",
    "hb"
  ],
  "NC": [
    "H",
    "hB"
  ],
  "NE": [
    "H"
  ],
  "NF": [
    "H",
    "h",
    "hb",
    "hB"
  ],
  "NG": [
    "H",
    "h",
    "hb",
    "hB"
  ],
  "NI": [
    "h",
    "H",
    "hB",
    "hb"
  ],
  "NL": [
    "H",
    "hB"
  ],
  "NO": [
    "H",
    "h"
  ],
  "NP": [
    "H",
    "h",
    "hB"
  ],
  "NR": [
    "H",
    "h",
    "hb",
    "hB"
  ],
  "NU": [
    "H",
    "h",
    "hb",
    "hB"
  ],
  "NZ": [
    "h",
    "hb",
    "H",
    "hB"
  ],
  "OM": [
    "h",
    "hB",
    "hb",
    "H"
  ],
  "PA": [
    "h",
    "H",
    "hB",
    "hb"
  ],
  "PE": [
    "h",
    "H",
    "hB",
    "hb"
  ],
  "PF": [
    "H",
    "h",
    "hB"
  ],
  "PG": [
    "h",
    "H"
  ],
  "PH": [
    "h",
    "hB",
    "hb",
    "H"
  ],
  "PK": [
    "h",
    "hB",
    "H"
  ],
  "PL": [
    "H",
    "h"
  ],
  "PM": [
    "H",
    "hB"
  ],
  "PN": [
    "H",
    "h",
    "hb",
    "hB"
  ],
  "PR": [
    "h",
    "H",
    "hB",
    "hb"
  ],
  "PS": [
    "h",
    "hB",
    "hb",
    "H"
  ],
  "PT": [
    "H",
    "hB"
  ],
  "PW": [
    "h",
    "H"
  ],
  "PY": [
    "h",
    "H",
    "hB",
    "hb"
  ],
  "QA": [
    "h",
    "hB",
    "hb",
    "H"
  ],
  "RE": [
    "H",
    "hB"
  ],
  "RO": [
    "H",
    "hB"
  ],
  "RS": [
    "H",
    "hB",
    "h"
  ],
  "RU": [
    "H"
  ],
  "RW": [
    "H",
    "h"
  ],
  "SA": [
    "h",
    "hB",
    "hb",
    "H"
  ],
  "SB": [
    "h",
    "hb",
    "H",
    "hB"
  ],
  "SC": [
    "H",
    "h",
    "hB"
  ],
  "SD": [
    "h",
    "hB",
    "hb",
    "H"
  ],
  "SE": [
    "H"
  ],
  "SG": [
    "h",
    "hb",
    "H",
    "hB"
  ],
  "SH": [
    "H",
    "h",
    "hb",
    "hB"
  ],
  "SI": [
    "H",
    "hB"
  ],
  "SJ": [
    "H"
  ],
  "SK": [
    "H"
  ],
  "SL": [
    "h",
    "hb",
    "H",
    "hB"
  ],
  "SM": [
    "H",
    "h",
    "hB"
  ],
  "SN": [
    "H",
    "h",
    "hB"
  ],
  "SO": [
    "h",
    "H"
  ],
  "SR": [
    "H",
    "hB"
  ],
  "SS": [
    "h",
    "hb",
    "H",
    "hB"
  ],
  "ST": [
    "H",
    "hB"
  ],
  "SV": [
    "h",
    "H",
    "hB",
    "hb"
  ],
  "SX": [
    "H",
    "h",
    "hb",
    "hB"
  ],
  "SY": [
    "h",
    "hB",
    "hb",
    "H"
  ],
  "SZ": [
    "h",
    "hb",
    "H",
    "hB"
  ],
  "TA": [
    "H",
    "h",
    "hb",
    "hB"
  ],
  "TC": [
    "h",
    "hb",
    "H",
    "hB"
  ],
  "TD": [
    "h",
    "H",
    "hB"
  ],
  "TF": [
    "H",
    "h",
    "hB"
  ],
  "TG": [
    "H",
    "hB"
  ],
  "TH": [
    "H",
    "h"
  ],
  "TJ": [
    "H",
    "h"
  ],
  "TL": [
    "H",
    "hB",
    "hb",
    "h"
  ],
  "TM": [
    "H",
    "h"
  ],
  "TN": [
    "h",
    "hB",
    "hb",
    "H"
  ],
  "TO": [
    "h",
    "H"
  ],
  "TR": [
    "H",
    "hB"
  ],
  "TT": [
    "h",
    "hb",
    "H",
    "hB"
  ],
  "TW": [
    "hB",
    "hb",
    "h",
    "H"
  ],
  "TZ": [
    "hB",
    "hb",
    "H",
    "h"
  ],
  "UA": [
    "H",
    "hB",
    "h"
  ],
  "UG": [
    "hB",
    "hb",
    "H",
    "h"
  ],
  "UM": [
    "h",
    "hb",
    "H",
    "hB"
  ],
  "US": [
    "h",
    "hb",
    "H",
    "hB"
  ],
  "UY": [
    "h",
    "H",
    "hB",
    "hb"
  ],
  "UZ": [
    "H",
    "hB",
    "h"
  ],
  "VA": [
    "H",
    "h",
    "hB"
  ],
  "VC": [
    "h",
    "hb",
    "H",
    "hB"
  ],
  "VE": [
    "h",
    "H",
    "hB",
    "hb"
  ],
  "VG": [
    "h",
    "hb",
    "H",
    "hB"
  ],
  "VI": [
    "h",
    "hb",
    "H",
    "hB"
  ],
  "VN": [
    "H",
    "h"
  ],
  "VU": [
    "h",
    "H"
  ],
  "WF": [
    "H",
    "hB"
  ],
  "WS": [
    "h",
    "H"
  ],
  "XK": [
    "H",
    "hB",
    "h"
  ],
  "YE": [
    "h",
    "hB",
    "hb",
    "H"
  ],
  "YT": [
    "H",
    "hB"
  ],
  "ZA": [
    "H",
    "h",
    "hb",
    "hB"
  ],
  "ZM": [
    "h",
    "hb",
    "H",
    "hB"
  ],
  "ZW": [
    "H",
    "h"
  ],
  "af-ZA": [
    "H",
    "h",
    "hB",
    "hb"
  ],
  "ar-001": [
    "h",
    "hB",
    "hb",
    "H"
  ],
  "ca-ES": [
    "H",
    "h",
    "hB"
  ],
  "en-001": [
    "h",
    "hb",
    "H",
    "hB"
  ],
  "en-HK": [
    "h",
    "hb",
    "H",
    "hB"
  ],
  "en-IL": [
    "H",
    "h",
    "hb",
    "hB"
  ],
  "en-MY": [
    "h",
    "hb",
    "H",
    "hB"
  ],
  "es-BR": [
    "H",
    "h",
    "hB",
    "hb"
  ],
  "es-ES": [
    "H",
    "h",
    "hB",
    "hb"
  ],
  "es-GQ": [
    "H",
    "h",
    "hB",
    "hb"
  ],
  "fr-CA": [
    "H",
    "h",
    "hB"
  ],
  "gl-ES": [
    "H",
    "h",
    "hB"
  ],
  "gu-IN": [
    "hB",
    "hb",
    "h",
    "H"
  ],
  "hi-IN": [
    "hB",
    "h",
    "H"
  ],
  "it-CH": [
    "H",
    "h",
    "hB"
  ],
  "it-IT": [
    "H",
    "h",
    "hB"
  ],
  "kn-IN": [
    "hB",
    "h",
    "H"
  ],
  "ml-IN": [
    "hB",
    "h",
    "H"
  ],
  "mr-IN": [
    "hB",
    "hb",
    "h",
    "H"
  ],
  "pa-IN": [
    "hB",
    "hb",
    "h",
    "H"
  ],
  "ta-IN": [
    "hB",
    "h",
    "hb",
    "H"
  ],
  "te-IN": [
    "hB",
    "h",
    "H"
  ],
  "zu-ZA": [
    "H",
    "hB",
    "hb",
    "h"
  ]
};

// ../../node_modules/@formatjs/icu-messageformat-parser/lib/date-time-pattern-generator.js
function getBestPattern(skeleton, locale) {
  var skeletonCopy = "";
  for (var patternPos = 0; patternPos < skeleton.length; patternPos++) {
    var patternChar = skeleton.charAt(patternPos);
    if (patternChar === "j") {
      var extraLength = 0;
      while (patternPos + 1 < skeleton.length && skeleton.charAt(patternPos + 1) === patternChar) {
        extraLength++;
        patternPos++;
      }
      var hourLen = 1 + (extraLength & 1);
      var dayPeriodLen = extraLength < 2 ? 1 : 3 + (extraLength >> 1);
      var dayPeriodChar = "a";
      var hourChar = getDefaultHourSymbolFromLocale(locale);
      if (hourChar == "H" || hourChar == "k") {
        dayPeriodLen = 0;
      }
      while (dayPeriodLen-- > 0) {
        skeletonCopy += dayPeriodChar;
      }
      while (hourLen-- > 0) {
        skeletonCopy = hourChar + skeletonCopy;
      }
    } else if (patternChar === "J") {
      skeletonCopy += "H";
    } else {
      skeletonCopy += patternChar;
    }
  }
  return skeletonCopy;
}
function getDefaultHourSymbolFromLocale(locale) {
  var hourCycle = locale.hourCycle;
  if (hourCycle === void 0 && // @ts-ignore hourCycle(s) is not identified yet
  locale.hourCycles && // @ts-ignore
  locale.hourCycles.length) {
    hourCycle = locale.hourCycles[0];
  }
  if (hourCycle) {
    switch (hourCycle) {
      case "h24":
        return "k";
      case "h23":
        return "H";
      case "h12":
        return "h";
      case "h11":
        return "K";
      default:
        throw new Error("Invalid hourCycle");
    }
  }
  var languageTag = locale.language;
  var regionTag;
  if (languageTag !== "root") {
    regionTag = locale.maximize().region;
  }
  var hourCycles = timeData[regionTag || ""] || timeData[languageTag || ""] || timeData["".concat(languageTag, "-001")] || timeData["001"];
  return hourCycles[0];
}

// ../../node_modules/@formatjs/icu-messageformat-parser/lib/parser.js
var _a;
var SPACE_SEPARATOR_START_REGEX = new RegExp("^".concat(SPACE_SEPARATOR_REGEX.source, "*"));
var SPACE_SEPARATOR_END_REGEX = new RegExp("".concat(SPACE_SEPARATOR_REGEX.source, "*$"));
function createLocation(start, end) {
  return { start, end };
}
var hasNativeStartsWith = !!String.prototype.startsWith && "_a".startsWith("a", 1);
var hasNativeFromCodePoint = !!String.fromCodePoint;
var hasNativeFromEntries = !!Object.fromEntries;
var hasNativeCodePointAt = !!String.prototype.codePointAt;
var hasTrimStart = !!String.prototype.trimStart;
var hasTrimEnd = !!String.prototype.trimEnd;
var hasNativeIsSafeInteger = !!Number.isSafeInteger;
var isSafeInteger = hasNativeIsSafeInteger ? Number.isSafeInteger : function(n3) {
  return typeof n3 === "number" && isFinite(n3) && Math.floor(n3) === n3 && Math.abs(n3) <= 9007199254740991;
};
var REGEX_SUPPORTS_U_AND_Y = true;
try {
  re = RE("([^\\p{White_Space}\\p{Pattern_Syntax}]*)", "yu");
  REGEX_SUPPORTS_U_AND_Y = ((_a = re.exec("a")) === null || _a === void 0 ? void 0 : _a[0]) === "a";
} catch (_) {
  REGEX_SUPPORTS_U_AND_Y = false;
}
var re;
var startsWith = hasNativeStartsWith ? (
  // Native
  function startsWith2(s2, search, position) {
    return s2.startsWith(search, position);
  }
) : (
  // For IE11
  function startsWith3(s2, search, position) {
    return s2.slice(position, position + search.length) === search;
  }
);
var fromCodePoint = hasNativeFromCodePoint ? String.fromCodePoint : (
  // IE11
  function fromCodePoint2() {
    var codePoints = [];
    for (var _i = 0; _i < arguments.length; _i++) {
      codePoints[_i] = arguments[_i];
    }
    var elements = "";
    var length = codePoints.length;
    var i2 = 0;
    var code;
    while (length > i2) {
      code = codePoints[i2++];
      if (code > 1114111)
        throw RangeError(code + " is not a valid code point");
      elements += code < 65536 ? String.fromCharCode(code) : String.fromCharCode(((code -= 65536) >> 10) + 55296, code % 1024 + 56320);
    }
    return elements;
  }
);
var fromEntries = (
  // native
  hasNativeFromEntries ? Object.fromEntries : (
    // Ponyfill
    function fromEntries2(entries) {
      var obj = {};
      for (var _i = 0, entries_1 = entries; _i < entries_1.length; _i++) {
        var _a2 = entries_1[_i], k2 = _a2[0], v2 = _a2[1];
        obj[k2] = v2;
      }
      return obj;
    }
  )
);
var codePointAt = hasNativeCodePointAt ? (
  // Native
  function codePointAt2(s2, index) {
    return s2.codePointAt(index);
  }
) : (
  // IE 11
  function codePointAt3(s2, index) {
    var size = s2.length;
    if (index < 0 || index >= size) {
      return void 0;
    }
    var first = s2.charCodeAt(index);
    var second;
    return first < 55296 || first > 56319 || index + 1 === size || (second = s2.charCodeAt(index + 1)) < 56320 || second > 57343 ? first : (first - 55296 << 10) + (second - 56320) + 65536;
  }
);
var trimStart = hasTrimStart ? (
  // Native
  function trimStart2(s2) {
    return s2.trimStart();
  }
) : (
  // Ponyfill
  function trimStart3(s2) {
    return s2.replace(SPACE_SEPARATOR_START_REGEX, "");
  }
);
var trimEnd = hasTrimEnd ? (
  // Native
  function trimEnd2(s2) {
    return s2.trimEnd();
  }
) : (
  // Ponyfill
  function trimEnd3(s2) {
    return s2.replace(SPACE_SEPARATOR_END_REGEX, "");
  }
);
function RE(s2, flag) {
  return new RegExp(s2, flag);
}
var matchIdentifierAtIndex;
if (REGEX_SUPPORTS_U_AND_Y) {
  IDENTIFIER_PREFIX_RE_1 = RE("([^\\p{White_Space}\\p{Pattern_Syntax}]*)", "yu");
  matchIdentifierAtIndex = function matchIdentifierAtIndex2(s2, index) {
    var _a2;
    IDENTIFIER_PREFIX_RE_1.lastIndex = index;
    var match = IDENTIFIER_PREFIX_RE_1.exec(s2);
    return (_a2 = match[1]) !== null && _a2 !== void 0 ? _a2 : "";
  };
} else {
  matchIdentifierAtIndex = function matchIdentifierAtIndex2(s2, index) {
    var match = [];
    while (true) {
      var c2 = codePointAt(s2, index);
      if (c2 === void 0 || _isWhiteSpace(c2) || _isPatternSyntax(c2)) {
        break;
      }
      match.push(c2);
      index += c2 >= 65536 ? 2 : 1;
    }
    return fromCodePoint.apply(void 0, match);
  };
}
var IDENTIFIER_PREFIX_RE_1;
var Parser = (
  /** @class */
  function() {
    function Parser2(message, options) {
      if (options === void 0) {
        options = {};
      }
      this.message = message;
      this.position = { offset: 0, line: 1, column: 1 };
      this.ignoreTag = !!options.ignoreTag;
      this.locale = options.locale;
      this.requiresOtherClause = !!options.requiresOtherClause;
      this.shouldParseSkeletons = !!options.shouldParseSkeletons;
    }
    Parser2.prototype.parse = function() {
      if (this.offset() !== 0) {
        throw Error("parser can only be used once");
      }
      return this.parseMessage(0, "", false);
    };
    Parser2.prototype.parseMessage = function(nestingLevel, parentArgType, expectingCloseTag) {
      var elements = [];
      while (!this.isEOF()) {
        var char = this.char();
        if (char === 123) {
          var result = this.parseArgument(nestingLevel, expectingCloseTag);
          if (result.err) {
            return result;
          }
          elements.push(result.val);
        } else if (char === 125 && nestingLevel > 0) {
          break;
        } else if (char === 35 && (parentArgType === "plural" || parentArgType === "selectordinal")) {
          var position = this.clonePosition();
          this.bump();
          elements.push({
            type: TYPE.pound,
            location: createLocation(position, this.clonePosition())
          });
        } else if (char === 60 && !this.ignoreTag && this.peek() === 47) {
          if (expectingCloseTag) {
            break;
          } else {
            return this.error(ErrorKind.UNMATCHED_CLOSING_TAG, createLocation(this.clonePosition(), this.clonePosition()));
          }
        } else if (char === 60 && !this.ignoreTag && _isAlpha(this.peek() || 0)) {
          var result = this.parseTag(nestingLevel, parentArgType);
          if (result.err) {
            return result;
          }
          elements.push(result.val);
        } else {
          var result = this.parseLiteral(nestingLevel, parentArgType);
          if (result.err) {
            return result;
          }
          elements.push(result.val);
        }
      }
      return { val: elements, err: null };
    };
    Parser2.prototype.parseTag = function(nestingLevel, parentArgType) {
      var startPosition = this.clonePosition();
      this.bump();
      var tagName = this.parseTagName();
      this.bumpSpace();
      if (this.bumpIf("/>")) {
        return {
          val: {
            type: TYPE.literal,
            value: "<".concat(tagName, "/>"),
            location: createLocation(startPosition, this.clonePosition())
          },
          err: null
        };
      } else if (this.bumpIf(">")) {
        var childrenResult = this.parseMessage(nestingLevel + 1, parentArgType, true);
        if (childrenResult.err) {
          return childrenResult;
        }
        var children = childrenResult.val;
        var endTagStartPosition = this.clonePosition();
        if (this.bumpIf("</")) {
          if (this.isEOF() || !_isAlpha(this.char())) {
            return this.error(ErrorKind.INVALID_TAG, createLocation(endTagStartPosition, this.clonePosition()));
          }
          var closingTagNameStartPosition = this.clonePosition();
          var closingTagName = this.parseTagName();
          if (tagName !== closingTagName) {
            return this.error(ErrorKind.UNMATCHED_CLOSING_TAG, createLocation(closingTagNameStartPosition, this.clonePosition()));
          }
          this.bumpSpace();
          if (!this.bumpIf(">")) {
            return this.error(ErrorKind.INVALID_TAG, createLocation(endTagStartPosition, this.clonePosition()));
          }
          return {
            val: {
              type: TYPE.tag,
              value: tagName,
              children,
              location: createLocation(startPosition, this.clonePosition())
            },
            err: null
          };
        } else {
          return this.error(ErrorKind.UNCLOSED_TAG, createLocation(startPosition, this.clonePosition()));
        }
      } else {
        return this.error(ErrorKind.INVALID_TAG, createLocation(startPosition, this.clonePosition()));
      }
    };
    Parser2.prototype.parseTagName = function() {
      var startOffset = this.offset();
      this.bump();
      while (!this.isEOF() && _isPotentialElementNameChar(this.char())) {
        this.bump();
      }
      return this.message.slice(startOffset, this.offset());
    };
    Parser2.prototype.parseLiteral = function(nestingLevel, parentArgType) {
      var start = this.clonePosition();
      var value = "";
      while (true) {
        var parseQuoteResult = this.tryParseQuote(parentArgType);
        if (parseQuoteResult) {
          value += parseQuoteResult;
          continue;
        }
        var parseUnquotedResult = this.tryParseUnquoted(nestingLevel, parentArgType);
        if (parseUnquotedResult) {
          value += parseUnquotedResult;
          continue;
        }
        var parseLeftAngleResult = this.tryParseLeftAngleBracket();
        if (parseLeftAngleResult) {
          value += parseLeftAngleResult;
          continue;
        }
        break;
      }
      var location = createLocation(start, this.clonePosition());
      return {
        val: { type: TYPE.literal, value, location },
        err: null
      };
    };
    Parser2.prototype.tryParseLeftAngleBracket = function() {
      if (!this.isEOF() && this.char() === 60 && (this.ignoreTag || // If at the opening tag or closing tag position, bail.
      !_isAlphaOrSlash(this.peek() || 0))) {
        this.bump();
        return "<";
      }
      return null;
    };
    Parser2.prototype.tryParseQuote = function(parentArgType) {
      if (this.isEOF() || this.char() !== 39) {
        return null;
      }
      switch (this.peek()) {
        case 39:
          this.bump();
          this.bump();
          return "'";
        case 123:
        case 60:
        case 62:
        case 125:
          break;
        case 35:
          if (parentArgType === "plural" || parentArgType === "selectordinal") {
            break;
          }
          return null;
        default:
          return null;
      }
      this.bump();
      var codePoints = [this.char()];
      this.bump();
      while (!this.isEOF()) {
        var ch = this.char();
        if (ch === 39) {
          if (this.peek() === 39) {
            codePoints.push(39);
            this.bump();
          } else {
            this.bump();
            break;
          }
        } else {
          codePoints.push(ch);
        }
        this.bump();
      }
      return fromCodePoint.apply(void 0, codePoints);
    };
    Parser2.prototype.tryParseUnquoted = function(nestingLevel, parentArgType) {
      if (this.isEOF()) {
        return null;
      }
      var ch = this.char();
      if (ch === 60 || ch === 123 || ch === 35 && (parentArgType === "plural" || parentArgType === "selectordinal") || ch === 125 && nestingLevel > 0) {
        return null;
      } else {
        this.bump();
        return fromCodePoint(ch);
      }
    };
    Parser2.prototype.parseArgument = function(nestingLevel, expectingCloseTag) {
      var openingBracePosition = this.clonePosition();
      this.bump();
      this.bumpSpace();
      if (this.isEOF()) {
        return this.error(ErrorKind.EXPECT_ARGUMENT_CLOSING_BRACE, createLocation(openingBracePosition, this.clonePosition()));
      }
      if (this.char() === 125) {
        this.bump();
        return this.error(ErrorKind.EMPTY_ARGUMENT, createLocation(openingBracePosition, this.clonePosition()));
      }
      var value = this.parseIdentifierIfPossible().value;
      if (!value) {
        return this.error(ErrorKind.MALFORMED_ARGUMENT, createLocation(openingBracePosition, this.clonePosition()));
      }
      this.bumpSpace();
      if (this.isEOF()) {
        return this.error(ErrorKind.EXPECT_ARGUMENT_CLOSING_BRACE, createLocation(openingBracePosition, this.clonePosition()));
      }
      switch (this.char()) {
        case 125: {
          this.bump();
          return {
            val: {
              type: TYPE.argument,
              // value does not include the opening and closing braces.
              value,
              location: createLocation(openingBracePosition, this.clonePosition())
            },
            err: null
          };
        }
        case 44: {
          this.bump();
          this.bumpSpace();
          if (this.isEOF()) {
            return this.error(ErrorKind.EXPECT_ARGUMENT_CLOSING_BRACE, createLocation(openingBracePosition, this.clonePosition()));
          }
          return this.parseArgumentOptions(nestingLevel, expectingCloseTag, value, openingBracePosition);
        }
        default:
          return this.error(ErrorKind.MALFORMED_ARGUMENT, createLocation(openingBracePosition, this.clonePosition()));
      }
    };
    Parser2.prototype.parseIdentifierIfPossible = function() {
      var startingPosition = this.clonePosition();
      var startOffset = this.offset();
      var value = matchIdentifierAtIndex(this.message, startOffset);
      var endOffset = startOffset + value.length;
      this.bumpTo(endOffset);
      var endPosition = this.clonePosition();
      var location = createLocation(startingPosition, endPosition);
      return { value, location };
    };
    Parser2.prototype.parseArgumentOptions = function(nestingLevel, expectingCloseTag, value, openingBracePosition) {
      var _a2;
      var typeStartPosition = this.clonePosition();
      var argType = this.parseIdentifierIfPossible().value;
      var typeEndPosition = this.clonePosition();
      switch (argType) {
        case "":
          return this.error(ErrorKind.EXPECT_ARGUMENT_TYPE, createLocation(typeStartPosition, typeEndPosition));
        case "number":
        case "date":
        case "time": {
          this.bumpSpace();
          var styleAndLocation = null;
          if (this.bumpIf(",")) {
            this.bumpSpace();
            var styleStartPosition = this.clonePosition();
            var result = this.parseSimpleArgStyleIfPossible();
            if (result.err) {
              return result;
            }
            var style = trimEnd(result.val);
            if (style.length === 0) {
              return this.error(ErrorKind.EXPECT_ARGUMENT_STYLE, createLocation(this.clonePosition(), this.clonePosition()));
            }
            var styleLocation = createLocation(styleStartPosition, this.clonePosition());
            styleAndLocation = { style, styleLocation };
          }
          var argCloseResult = this.tryParseArgumentClose(openingBracePosition);
          if (argCloseResult.err) {
            return argCloseResult;
          }
          var location_1 = createLocation(openingBracePosition, this.clonePosition());
          if (styleAndLocation && startsWith(styleAndLocation === null || styleAndLocation === void 0 ? void 0 : styleAndLocation.style, "::", 0)) {
            var skeleton = trimStart(styleAndLocation.style.slice(2));
            if (argType === "number") {
              var result = this.parseNumberSkeletonFromString(skeleton, styleAndLocation.styleLocation);
              if (result.err) {
                return result;
              }
              return {
                val: { type: TYPE.number, value, location: location_1, style: result.val },
                err: null
              };
            } else {
              if (skeleton.length === 0) {
                return this.error(ErrorKind.EXPECT_DATE_TIME_SKELETON, location_1);
              }
              var dateTimePattern = skeleton;
              if (this.locale) {
                dateTimePattern = getBestPattern(skeleton, this.locale);
              }
              var style = {
                type: SKELETON_TYPE.dateTime,
                pattern: dateTimePattern,
                location: styleAndLocation.styleLocation,
                parsedOptions: this.shouldParseSkeletons ? parseDateTimeSkeleton(dateTimePattern) : {}
              };
              var type = argType === "date" ? TYPE.date : TYPE.time;
              return {
                val: { type, value, location: location_1, style },
                err: null
              };
            }
          }
          return {
            val: {
              type: argType === "number" ? TYPE.number : argType === "date" ? TYPE.date : TYPE.time,
              value,
              location: location_1,
              style: (_a2 = styleAndLocation === null || styleAndLocation === void 0 ? void 0 : styleAndLocation.style) !== null && _a2 !== void 0 ? _a2 : null
            },
            err: null
          };
        }
        case "plural":
        case "selectordinal":
        case "select": {
          var typeEndPosition_1 = this.clonePosition();
          this.bumpSpace();
          if (!this.bumpIf(",")) {
            return this.error(ErrorKind.EXPECT_SELECT_ARGUMENT_OPTIONS, createLocation(typeEndPosition_1, __assign({}, typeEndPosition_1)));
          }
          this.bumpSpace();
          var identifierAndLocation = this.parseIdentifierIfPossible();
          var pluralOffset = 0;
          if (argType !== "select" && identifierAndLocation.value === "offset") {
            if (!this.bumpIf(":")) {
              return this.error(ErrorKind.EXPECT_PLURAL_ARGUMENT_OFFSET_VALUE, createLocation(this.clonePosition(), this.clonePosition()));
            }
            this.bumpSpace();
            var result = this.tryParseDecimalInteger(ErrorKind.EXPECT_PLURAL_ARGUMENT_OFFSET_VALUE, ErrorKind.INVALID_PLURAL_ARGUMENT_OFFSET_VALUE);
            if (result.err) {
              return result;
            }
            this.bumpSpace();
            identifierAndLocation = this.parseIdentifierIfPossible();
            pluralOffset = result.val;
          }
          var optionsResult = this.tryParsePluralOrSelectOptions(nestingLevel, argType, expectingCloseTag, identifierAndLocation);
          if (optionsResult.err) {
            return optionsResult;
          }
          var argCloseResult = this.tryParseArgumentClose(openingBracePosition);
          if (argCloseResult.err) {
            return argCloseResult;
          }
          var location_2 = createLocation(openingBracePosition, this.clonePosition());
          if (argType === "select") {
            return {
              val: {
                type: TYPE.select,
                value,
                options: fromEntries(optionsResult.val),
                location: location_2
              },
              err: null
            };
          } else {
            return {
              val: {
                type: TYPE.plural,
                value,
                options: fromEntries(optionsResult.val),
                offset: pluralOffset,
                pluralType: argType === "plural" ? "cardinal" : "ordinal",
                location: location_2
              },
              err: null
            };
          }
        }
        default:
          return this.error(ErrorKind.INVALID_ARGUMENT_TYPE, createLocation(typeStartPosition, typeEndPosition));
      }
    };
    Parser2.prototype.tryParseArgumentClose = function(openingBracePosition) {
      if (this.isEOF() || this.char() !== 125) {
        return this.error(ErrorKind.EXPECT_ARGUMENT_CLOSING_BRACE, createLocation(openingBracePosition, this.clonePosition()));
      }
      this.bump();
      return { val: true, err: null };
    };
    Parser2.prototype.parseSimpleArgStyleIfPossible = function() {
      var nestedBraces = 0;
      var startPosition = this.clonePosition();
      while (!this.isEOF()) {
        var ch = this.char();
        switch (ch) {
          case 39: {
            this.bump();
            var apostrophePosition = this.clonePosition();
            if (!this.bumpUntil("'")) {
              return this.error(ErrorKind.UNCLOSED_QUOTE_IN_ARGUMENT_STYLE, createLocation(apostrophePosition, this.clonePosition()));
            }
            this.bump();
            break;
          }
          case 123: {
            nestedBraces += 1;
            this.bump();
            break;
          }
          case 125: {
            if (nestedBraces > 0) {
              nestedBraces -= 1;
            } else {
              return {
                val: this.message.slice(startPosition.offset, this.offset()),
                err: null
              };
            }
            break;
          }
          default:
            this.bump();
            break;
        }
      }
      return {
        val: this.message.slice(startPosition.offset, this.offset()),
        err: null
      };
    };
    Parser2.prototype.parseNumberSkeletonFromString = function(skeleton, location) {
      var tokens = [];
      try {
        tokens = parseNumberSkeletonFromString(skeleton);
      } catch (e3) {
        return this.error(ErrorKind.INVALID_NUMBER_SKELETON, location);
      }
      return {
        val: {
          type: SKELETON_TYPE.number,
          tokens,
          location,
          parsedOptions: this.shouldParseSkeletons ? parseNumberSkeleton(tokens) : {}
        },
        err: null
      };
    };
    Parser2.prototype.tryParsePluralOrSelectOptions = function(nestingLevel, parentArgType, expectCloseTag, parsedFirstIdentifier) {
      var _a2;
      var hasOtherClause = false;
      var options = [];
      var parsedSelectors = /* @__PURE__ */ new Set();
      var selector = parsedFirstIdentifier.value, selectorLocation = parsedFirstIdentifier.location;
      while (true) {
        if (selector.length === 0) {
          var startPosition = this.clonePosition();
          if (parentArgType !== "select" && this.bumpIf("=")) {
            var result = this.tryParseDecimalInteger(ErrorKind.EXPECT_PLURAL_ARGUMENT_SELECTOR, ErrorKind.INVALID_PLURAL_ARGUMENT_SELECTOR);
            if (result.err) {
              return result;
            }
            selectorLocation = createLocation(startPosition, this.clonePosition());
            selector = this.message.slice(startPosition.offset, this.offset());
          } else {
            break;
          }
        }
        if (parsedSelectors.has(selector)) {
          return this.error(parentArgType === "select" ? ErrorKind.DUPLICATE_SELECT_ARGUMENT_SELECTOR : ErrorKind.DUPLICATE_PLURAL_ARGUMENT_SELECTOR, selectorLocation);
        }
        if (selector === "other") {
          hasOtherClause = true;
        }
        this.bumpSpace();
        var openingBracePosition = this.clonePosition();
        if (!this.bumpIf("{")) {
          return this.error(parentArgType === "select" ? ErrorKind.EXPECT_SELECT_ARGUMENT_SELECTOR_FRAGMENT : ErrorKind.EXPECT_PLURAL_ARGUMENT_SELECTOR_FRAGMENT, createLocation(this.clonePosition(), this.clonePosition()));
        }
        var fragmentResult = this.parseMessage(nestingLevel + 1, parentArgType, expectCloseTag);
        if (fragmentResult.err) {
          return fragmentResult;
        }
        var argCloseResult = this.tryParseArgumentClose(openingBracePosition);
        if (argCloseResult.err) {
          return argCloseResult;
        }
        options.push([
          selector,
          {
            value: fragmentResult.val,
            location: createLocation(openingBracePosition, this.clonePosition())
          }
        ]);
        parsedSelectors.add(selector);
        this.bumpSpace();
        _a2 = this.parseIdentifierIfPossible(), selector = _a2.value, selectorLocation = _a2.location;
      }
      if (options.length === 0) {
        return this.error(parentArgType === "select" ? ErrorKind.EXPECT_SELECT_ARGUMENT_SELECTOR : ErrorKind.EXPECT_PLURAL_ARGUMENT_SELECTOR, createLocation(this.clonePosition(), this.clonePosition()));
      }
      if (this.requiresOtherClause && !hasOtherClause) {
        return this.error(ErrorKind.MISSING_OTHER_CLAUSE, createLocation(this.clonePosition(), this.clonePosition()));
      }
      return { val: options, err: null };
    };
    Parser2.prototype.tryParseDecimalInteger = function(expectNumberError, invalidNumberError) {
      var sign = 1;
      var startingPosition = this.clonePosition();
      if (this.bumpIf("+")) {
      } else if (this.bumpIf("-")) {
        sign = -1;
      }
      var hasDigits = false;
      var decimal = 0;
      while (!this.isEOF()) {
        var ch = this.char();
        if (ch >= 48 && ch <= 57) {
          hasDigits = true;
          decimal = decimal * 10 + (ch - 48);
          this.bump();
        } else {
          break;
        }
      }
      var location = createLocation(startingPosition, this.clonePosition());
      if (!hasDigits) {
        return this.error(expectNumberError, location);
      }
      decimal *= sign;
      if (!isSafeInteger(decimal)) {
        return this.error(invalidNumberError, location);
      }
      return { val: decimal, err: null };
    };
    Parser2.prototype.offset = function() {
      return this.position.offset;
    };
    Parser2.prototype.isEOF = function() {
      return this.offset() === this.message.length;
    };
    Parser2.prototype.clonePosition = function() {
      return {
        offset: this.position.offset,
        line: this.position.line,
        column: this.position.column
      };
    };
    Parser2.prototype.char = function() {
      var offset = this.position.offset;
      if (offset >= this.message.length) {
        throw Error("out of bound");
      }
      var code = codePointAt(this.message, offset);
      if (code === void 0) {
        throw Error("Offset ".concat(offset, " is at invalid UTF-16 code unit boundary"));
      }
      return code;
    };
    Parser2.prototype.error = function(kind, location) {
      return {
        val: null,
        err: {
          kind,
          message: this.message,
          location
        }
      };
    };
    Parser2.prototype.bump = function() {
      if (this.isEOF()) {
        return;
      }
      var code = this.char();
      if (code === 10) {
        this.position.line += 1;
        this.position.column = 1;
        this.position.offset += 1;
      } else {
        this.position.column += 1;
        this.position.offset += code < 65536 ? 1 : 2;
      }
    };
    Parser2.prototype.bumpIf = function(prefix) {
      if (startsWith(this.message, prefix, this.offset())) {
        for (var i2 = 0; i2 < prefix.length; i2++) {
          this.bump();
        }
        return true;
      }
      return false;
    };
    Parser2.prototype.bumpUntil = function(pattern) {
      var currentOffset = this.offset();
      var index = this.message.indexOf(pattern, currentOffset);
      if (index >= 0) {
        this.bumpTo(index);
        return true;
      } else {
        this.bumpTo(this.message.length);
        return false;
      }
    };
    Parser2.prototype.bumpTo = function(targetOffset) {
      if (this.offset() > targetOffset) {
        throw Error("targetOffset ".concat(targetOffset, " must be greater than or equal to the current offset ").concat(this.offset()));
      }
      targetOffset = Math.min(targetOffset, this.message.length);
      while (true) {
        var offset = this.offset();
        if (offset === targetOffset) {
          break;
        }
        if (offset > targetOffset) {
          throw Error("targetOffset ".concat(targetOffset, " is at invalid UTF-16 code unit boundary"));
        }
        this.bump();
        if (this.isEOF()) {
          break;
        }
      }
    };
    Parser2.prototype.bumpSpace = function() {
      while (!this.isEOF() && _isWhiteSpace(this.char())) {
        this.bump();
      }
    };
    Parser2.prototype.peek = function() {
      if (this.isEOF()) {
        return null;
      }
      var code = this.char();
      var offset = this.offset();
      var nextCode = this.message.charCodeAt(offset + (code >= 65536 ? 2 : 1));
      return nextCode !== null && nextCode !== void 0 ? nextCode : null;
    };
    return Parser2;
  }()
);
function _isAlpha(codepoint) {
  return codepoint >= 97 && codepoint <= 122 || codepoint >= 65 && codepoint <= 90;
}
function _isAlphaOrSlash(codepoint) {
  return _isAlpha(codepoint) || codepoint === 47;
}
function _isPotentialElementNameChar(c2) {
  return c2 === 45 || c2 === 46 || c2 >= 48 && c2 <= 57 || c2 === 95 || c2 >= 97 && c2 <= 122 || c2 >= 65 && c2 <= 90 || c2 == 183 || c2 >= 192 && c2 <= 214 || c2 >= 216 && c2 <= 246 || c2 >= 248 && c2 <= 893 || c2 >= 895 && c2 <= 8191 || c2 >= 8204 && c2 <= 8205 || c2 >= 8255 && c2 <= 8256 || c2 >= 8304 && c2 <= 8591 || c2 >= 11264 && c2 <= 12271 || c2 >= 12289 && c2 <= 55295 || c2 >= 63744 && c2 <= 64975 || c2 >= 65008 && c2 <= 65533 || c2 >= 65536 && c2 <= 983039;
}
function _isWhiteSpace(c2) {
  return c2 >= 9 && c2 <= 13 || c2 === 32 || c2 === 133 || c2 >= 8206 && c2 <= 8207 || c2 === 8232 || c2 === 8233;
}
function _isPatternSyntax(c2) {
  return c2 >= 33 && c2 <= 35 || c2 === 36 || c2 >= 37 && c2 <= 39 || c2 === 40 || c2 === 41 || c2 === 42 || c2 === 43 || c2 === 44 || c2 === 45 || c2 >= 46 && c2 <= 47 || c2 >= 58 && c2 <= 59 || c2 >= 60 && c2 <= 62 || c2 >= 63 && c2 <= 64 || c2 === 91 || c2 === 92 || c2 === 93 || c2 === 94 || c2 === 96 || c2 === 123 || c2 === 124 || c2 === 125 || c2 === 126 || c2 === 161 || c2 >= 162 && c2 <= 165 || c2 === 166 || c2 === 167 || c2 === 169 || c2 === 171 || c2 === 172 || c2 === 174 || c2 === 176 || c2 === 177 || c2 === 182 || c2 === 187 || c2 === 191 || c2 === 215 || c2 === 247 || c2 >= 8208 && c2 <= 8213 || c2 >= 8214 && c2 <= 8215 || c2 === 8216 || c2 === 8217 || c2 === 8218 || c2 >= 8219 && c2 <= 8220 || c2 === 8221 || c2 === 8222 || c2 === 8223 || c2 >= 8224 && c2 <= 8231 || c2 >= 8240 && c2 <= 8248 || c2 === 8249 || c2 === 8250 || c2 >= 8251 && c2 <= 8254 || c2 >= 8257 && c2 <= 8259 || c2 === 8260 || c2 === 8261 || c2 === 8262 || c2 >= 8263 && c2 <= 8273 || c2 === 8274 || c2 === 8275 || c2 >= 8277 && c2 <= 8286 || c2 >= 8592 && c2 <= 8596 || c2 >= 8597 && c2 <= 8601 || c2 >= 8602 && c2 <= 8603 || c2 >= 8604 && c2 <= 8607 || c2 === 8608 || c2 >= 8609 && c2 <= 8610 || c2 === 8611 || c2 >= 8612 && c2 <= 8613 || c2 === 8614 || c2 >= 8615 && c2 <= 8621 || c2 === 8622 || c2 >= 8623 && c2 <= 8653 || c2 >= 8654 && c2 <= 8655 || c2 >= 8656 && c2 <= 8657 || c2 === 8658 || c2 === 8659 || c2 === 8660 || c2 >= 8661 && c2 <= 8691 || c2 >= 8692 && c2 <= 8959 || c2 >= 8960 && c2 <= 8967 || c2 === 8968 || c2 === 8969 || c2 === 8970 || c2 === 8971 || c2 >= 8972 && c2 <= 8991 || c2 >= 8992 && c2 <= 8993 || c2 >= 8994 && c2 <= 9e3 || c2 === 9001 || c2 === 9002 || c2 >= 9003 && c2 <= 9083 || c2 === 9084 || c2 >= 9085 && c2 <= 9114 || c2 >= 9115 && c2 <= 9139 || c2 >= 9140 && c2 <= 9179 || c2 >= 9180 && c2 <= 9185 || c2 >= 9186 && c2 <= 9254 || c2 >= 9255 && c2 <= 9279 || c2 >= 9280 && c2 <= 9290 || c2 >= 9291 && c2 <= 9311 || c2 >= 9472 && c2 <= 9654 || c2 === 9655 || c2 >= 9656 && c2 <= 9664 || c2 === 9665 || c2 >= 9666 && c2 <= 9719 || c2 >= 9720 && c2 <= 9727 || c2 >= 9728 && c2 <= 9838 || c2 === 9839 || c2 >= 9840 && c2 <= 10087 || c2 === 10088 || c2 === 10089 || c2 === 10090 || c2 === 10091 || c2 === 10092 || c2 === 10093 || c2 === 10094 || c2 === 10095 || c2 === 10096 || c2 === 10097 || c2 === 10098 || c2 === 10099 || c2 === 10100 || c2 === 10101 || c2 >= 10132 && c2 <= 10175 || c2 >= 10176 && c2 <= 10180 || c2 === 10181 || c2 === 10182 || c2 >= 10183 && c2 <= 10213 || c2 === 10214 || c2 === 10215 || c2 === 10216 || c2 === 10217 || c2 === 10218 || c2 === 10219 || c2 === 10220 || c2 === 10221 || c2 === 10222 || c2 === 10223 || c2 >= 10224 && c2 <= 10239 || c2 >= 10240 && c2 <= 10495 || c2 >= 10496 && c2 <= 10626 || c2 === 10627 || c2 === 10628 || c2 === 10629 || c2 === 10630 || c2 === 10631 || c2 === 10632 || c2 === 10633 || c2 === 10634 || c2 === 10635 || c2 === 10636 || c2 === 10637 || c2 === 10638 || c2 === 10639 || c2 === 10640 || c2 === 10641 || c2 === 10642 || c2 === 10643 || c2 === 10644 || c2 === 10645 || c2 === 10646 || c2 === 10647 || c2 === 10648 || c2 >= 10649 && c2 <= 10711 || c2 === 10712 || c2 === 10713 || c2 === 10714 || c2 === 10715 || c2 >= 10716 && c2 <= 10747 || c2 === 10748 || c2 === 10749 || c2 >= 10750 && c2 <= 11007 || c2 >= 11008 && c2 <= 11055 || c2 >= 11056 && c2 <= 11076 || c2 >= 11077 && c2 <= 11078 || c2 >= 11079 && c2 <= 11084 || c2 >= 11085 && c2 <= 11123 || c2 >= 11124 && c2 <= 11125 || c2 >= 11126 && c2 <= 11157 || c2 === 11158 || c2 >= 11159 && c2 <= 11263 || c2 >= 11776 && c2 <= 11777 || c2 === 11778 || c2 === 11779 || c2 === 11780 || c2 === 11781 || c2 >= 11782 && c2 <= 11784 || c2 === 11785 || c2 === 11786 || c2 === 11787 || c2 === 11788 || c2 === 11789 || c2 >= 11790 && c2 <= 11798 || c2 === 11799 || c2 >= 11800 && c2 <= 11801 || c2 === 11802 || c2 === 11803 || c2 === 11804 || c2 === 11805 || c2 >= 11806 && c2 <= 11807 || c2 === 11808 || c2 === 11809 || c2 === 11810 || c2 === 11811 || c2 === 11812 || c2 === 11813 || c2 === 11814 || c2 === 11815 || c2 === 11816 || c2 === 11817 || c2 >= 11818 && c2 <= 11822 || c2 === 11823 || c2 >= 11824 && c2 <= 11833 || c2 >= 11834 && c2 <= 11835 || c2 >= 11836 && c2 <= 11839 || c2 === 11840 || c2 === 11841 || c2 === 11842 || c2 >= 11843 && c2 <= 11855 || c2 >= 11856 && c2 <= 11857 || c2 === 11858 || c2 >= 11859 && c2 <= 11903 || c2 >= 12289 && c2 <= 12291 || c2 === 12296 || c2 === 12297 || c2 === 12298 || c2 === 12299 || c2 === 12300 || c2 === 12301 || c2 === 12302 || c2 === 12303 || c2 === 12304 || c2 === 12305 || c2 >= 12306 && c2 <= 12307 || c2 === 12308 || c2 === 12309 || c2 === 12310 || c2 === 12311 || c2 === 12312 || c2 === 12313 || c2 === 12314 || c2 === 12315 || c2 === 12316 || c2 === 12317 || c2 >= 12318 && c2 <= 12319 || c2 === 12320 || c2 === 12336 || c2 === 64830 || c2 === 64831 || c2 >= 65093 && c2 <= 65094;
}

// ../../node_modules/@formatjs/icu-messageformat-parser/lib/index.js
function pruneLocation(els) {
  els.forEach(function(el) {
    delete el.location;
    if (isSelectElement(el) || isPluralElement(el)) {
      for (var k2 in el.options) {
        delete el.options[k2].location;
        pruneLocation(el.options[k2].value);
      }
    } else if (isNumberElement(el) && isNumberSkeleton(el.style)) {
      delete el.style.location;
    } else if ((isDateElement(el) || isTimeElement(el)) && isDateTimeSkeleton(el.style)) {
      delete el.style.location;
    } else if (isTagElement(el)) {
      pruneLocation(el.children);
    }
  });
}
function parse(message, opts) {
  if (opts === void 0) {
    opts = {};
  }
  opts = __assign({ shouldParseSkeletons: true, requiresOtherClause: true }, opts);
  var result = new Parser(message, opts).parse();
  if (result.err) {
    var error = SyntaxError(ErrorKind[result.err.kind]);
    error.location = result.err.location;
    error.originalMessage = result.err.message;
    throw error;
  }
  if (!(opts === null || opts === void 0 ? void 0 : opts.captureLocation)) {
    pruneLocation(result.val);
  }
  return result.val;
}

// ../../node_modules/intl-messageformat/lib/src/error.js
var ErrorCode;
(function(ErrorCode2) {
  ErrorCode2["MISSING_VALUE"] = "MISSING_VALUE";
  ErrorCode2["INVALID_VALUE"] = "INVALID_VALUE";
  ErrorCode2["MISSING_INTL_API"] = "MISSING_INTL_API";
})(ErrorCode || (ErrorCode = {}));
var FormatError = (
  /** @class */
  function(_super) {
    __extends(FormatError2, _super);
    function FormatError2(msg, code, originalMessage) {
      var _this = _super.call(this, msg) || this;
      _this.code = code;
      _this.originalMessage = originalMessage;
      return _this;
    }
    FormatError2.prototype.toString = function() {
      return "[formatjs Error: ".concat(this.code, "] ").concat(this.message);
    };
    return FormatError2;
  }(Error)
);
var InvalidValueError = (
  /** @class */
  function(_super) {
    __extends(InvalidValueError2, _super);
    function InvalidValueError2(variableId, value, options, originalMessage) {
      return _super.call(this, 'Invalid values for "'.concat(variableId, '": "').concat(value, '". Options are "').concat(Object.keys(options).join('", "'), '"'), ErrorCode.INVALID_VALUE, originalMessage) || this;
    }
    return InvalidValueError2;
  }(FormatError)
);
var InvalidValueTypeError = (
  /** @class */
  function(_super) {
    __extends(InvalidValueTypeError2, _super);
    function InvalidValueTypeError2(value, type, originalMessage) {
      return _super.call(this, 'Value for "'.concat(value, '" must be of type ').concat(type), ErrorCode.INVALID_VALUE, originalMessage) || this;
    }
    return InvalidValueTypeError2;
  }(FormatError)
);
var MissingValueError = (
  /** @class */
  function(_super) {
    __extends(MissingValueError2, _super);
    function MissingValueError2(variableId, originalMessage) {
      return _super.call(this, 'The intl string context variable "'.concat(variableId, '" was not provided to the string "').concat(originalMessage, '"'), ErrorCode.MISSING_VALUE, originalMessage) || this;
    }
    return MissingValueError2;
  }(FormatError)
);

// ../../node_modules/intl-messageformat/lib/src/formatters.js
var PART_TYPE;
(function(PART_TYPE2) {
  PART_TYPE2[PART_TYPE2["literal"] = 0] = "literal";
  PART_TYPE2[PART_TYPE2["object"] = 1] = "object";
})(PART_TYPE || (PART_TYPE = {}));
function mergeLiteral(parts) {
  if (parts.length < 2) {
    return parts;
  }
  return parts.reduce(function(all, part) {
    var lastPart = all[all.length - 1];
    if (!lastPart || lastPart.type !== PART_TYPE.literal || part.type !== PART_TYPE.literal) {
      all.push(part);
    } else {
      lastPart.value += part.value;
    }
    return all;
  }, []);
}
function isFormatXMLElementFn(el) {
  return typeof el === "function";
}
function formatToParts(els, locales, formatters, formats, values, currentPluralValue, originalMessage) {
  if (els.length === 1 && isLiteralElement(els[0])) {
    return [
      {
        type: PART_TYPE.literal,
        value: els[0].value
      }
    ];
  }
  var result = [];
  for (var _i = 0, els_1 = els; _i < els_1.length; _i++) {
    var el = els_1[_i];
    if (isLiteralElement(el)) {
      result.push({
        type: PART_TYPE.literal,
        value: el.value
      });
      continue;
    }
    if (isPoundElement(el)) {
      if (typeof currentPluralValue === "number") {
        result.push({
          type: PART_TYPE.literal,
          value: formatters.getNumberFormat(locales).format(currentPluralValue)
        });
      }
      continue;
    }
    var varName = el.value;
    if (!(values && varName in values)) {
      throw new MissingValueError(varName, originalMessage);
    }
    var value = values[varName];
    if (isArgumentElement(el)) {
      if (!value || typeof value === "string" || typeof value === "number") {
        value = typeof value === "string" || typeof value === "number" ? String(value) : "";
      }
      result.push({
        type: typeof value === "string" ? PART_TYPE.literal : PART_TYPE.object,
        value
      });
      continue;
    }
    if (isDateElement(el)) {
      var style = typeof el.style === "string" ? formats.date[el.style] : isDateTimeSkeleton(el.style) ? el.style.parsedOptions : void 0;
      result.push({
        type: PART_TYPE.literal,
        value: formatters.getDateTimeFormat(locales, style).format(value)
      });
      continue;
    }
    if (isTimeElement(el)) {
      var style = typeof el.style === "string" ? formats.time[el.style] : isDateTimeSkeleton(el.style) ? el.style.parsedOptions : formats.time.medium;
      result.push({
        type: PART_TYPE.literal,
        value: formatters.getDateTimeFormat(locales, style).format(value)
      });
      continue;
    }
    if (isNumberElement(el)) {
      var style = typeof el.style === "string" ? formats.number[el.style] : isNumberSkeleton(el.style) ? el.style.parsedOptions : void 0;
      if (style && style.scale) {
        value = value * (style.scale || 1);
      }
      result.push({
        type: PART_TYPE.literal,
        value: formatters.getNumberFormat(locales, style).format(value)
      });
      continue;
    }
    if (isTagElement(el)) {
      var children = el.children, value_1 = el.value;
      var formatFn = values[value_1];
      if (!isFormatXMLElementFn(formatFn)) {
        throw new InvalidValueTypeError(value_1, "function", originalMessage);
      }
      var parts = formatToParts(children, locales, formatters, formats, values, currentPluralValue);
      var chunks = formatFn(parts.map(function(p2) {
        return p2.value;
      }));
      if (!Array.isArray(chunks)) {
        chunks = [chunks];
      }
      result.push.apply(result, chunks.map(function(c2) {
        return {
          type: typeof c2 === "string" ? PART_TYPE.literal : PART_TYPE.object,
          value: c2
        };
      }));
    }
    if (isSelectElement(el)) {
      var opt = el.options[value] || el.options.other;
      if (!opt) {
        throw new InvalidValueError(el.value, value, Object.keys(el.options), originalMessage);
      }
      result.push.apply(result, formatToParts(opt.value, locales, formatters, formats, values));
      continue;
    }
    if (isPluralElement(el)) {
      var opt = el.options["=".concat(value)];
      if (!opt) {
        if (!Intl.PluralRules) {
          throw new FormatError('Intl.PluralRules is not available in this environment.\nTry polyfilling it using "@formatjs/intl-pluralrules"\n', ErrorCode.MISSING_INTL_API, originalMessage);
        }
        var rule = formatters.getPluralRules(locales, { type: el.pluralType }).select(value - (el.offset || 0));
        opt = el.options[rule] || el.options.other;
      }
      if (!opt) {
        throw new InvalidValueError(el.value, value, Object.keys(el.options), originalMessage);
      }
      result.push.apply(result, formatToParts(opt.value, locales, formatters, formats, values, value - (el.offset || 0)));
      continue;
    }
  }
  return mergeLiteral(result);
}

// ../../node_modules/intl-messageformat/lib/src/core.js
function mergeConfig(c1, c2) {
  if (!c2) {
    return c1;
  }
  return __assign(__assign(__assign({}, c1 || {}), c2 || {}), Object.keys(c1).reduce(function(all, k2) {
    all[k2] = __assign(__assign({}, c1[k2]), c2[k2] || {});
    return all;
  }, {}));
}
function mergeConfigs(defaultConfig, configs) {
  if (!configs) {
    return defaultConfig;
  }
  return Object.keys(defaultConfig).reduce(function(all, k2) {
    all[k2] = mergeConfig(defaultConfig[k2], configs[k2]);
    return all;
  }, __assign({}, defaultConfig));
}
function createFastMemoizeCache(store) {
  return {
    create: function() {
      return {
        get: function(key) {
          return store[key];
        },
        set: function(key, value) {
          store[key] = value;
        }
      };
    }
  };
}
function createDefaultFormatters(cache) {
  if (cache === void 0) {
    cache = {
      number: {},
      dateTime: {},
      pluralRules: {}
    };
  }
  return {
    getNumberFormat: memoize(function() {
      var _a2;
      var args = [];
      for (var _i = 0; _i < arguments.length; _i++) {
        args[_i] = arguments[_i];
      }
      return new ((_a2 = Intl.NumberFormat).bind.apply(_a2, __spreadArray([void 0], args, false)))();
    }, {
      cache: createFastMemoizeCache(cache.number),
      strategy: strategies.variadic
    }),
    getDateTimeFormat: memoize(function() {
      var _a2;
      var args = [];
      for (var _i = 0; _i < arguments.length; _i++) {
        args[_i] = arguments[_i];
      }
      return new ((_a2 = Intl.DateTimeFormat).bind.apply(_a2, __spreadArray([void 0], args, false)))();
    }, {
      cache: createFastMemoizeCache(cache.dateTime),
      strategy: strategies.variadic
    }),
    getPluralRules: memoize(function() {
      var _a2;
      var args = [];
      for (var _i = 0; _i < arguments.length; _i++) {
        args[_i] = arguments[_i];
      }
      return new ((_a2 = Intl.PluralRules).bind.apply(_a2, __spreadArray([void 0], args, false)))();
    }, {
      cache: createFastMemoizeCache(cache.pluralRules),
      strategy: strategies.variadic
    })
  };
}
var IntlMessageFormat = (
  /** @class */
  function() {
    function IntlMessageFormat2(message, locales, overrideFormats, opts) {
      if (locales === void 0) {
        locales = IntlMessageFormat2.defaultLocale;
      }
      var _this = this;
      this.formatterCache = {
        number: {},
        dateTime: {},
        pluralRules: {}
      };
      this.format = function(values) {
        var parts = _this.formatToParts(values);
        if (parts.length === 1) {
          return parts[0].value;
        }
        var result = parts.reduce(function(all, part) {
          if (!all.length || part.type !== PART_TYPE.literal || typeof all[all.length - 1] !== "string") {
            all.push(part.value);
          } else {
            all[all.length - 1] += part.value;
          }
          return all;
        }, []);
        if (result.length <= 1) {
          return result[0] || "";
        }
        return result;
      };
      this.formatToParts = function(values) {
        return formatToParts(_this.ast, _this.locales, _this.formatters, _this.formats, values, void 0, _this.message);
      };
      this.resolvedOptions = function() {
        var _a3;
        return {
          locale: ((_a3 = _this.resolvedLocale) === null || _a3 === void 0 ? void 0 : _a3.toString()) || Intl.NumberFormat.supportedLocalesOf(_this.locales)[0]
        };
      };
      this.getAst = function() {
        return _this.ast;
      };
      this.locales = locales;
      this.resolvedLocale = IntlMessageFormat2.resolveLocale(locales);
      if (typeof message === "string") {
        this.message = message;
        if (!IntlMessageFormat2.__parse) {
          throw new TypeError("IntlMessageFormat.__parse must be set to process `message` of type `string`");
        }
        var _a2 = opts || {}, formatters = _a2.formatters, parseOpts = __rest(_a2, ["formatters"]);
        this.ast = IntlMessageFormat2.__parse(message, __assign(__assign({}, parseOpts), { locale: this.resolvedLocale }));
      } else {
        this.ast = message;
      }
      if (!Array.isArray(this.ast)) {
        throw new TypeError("A message must be provided as a String or AST.");
      }
      this.formats = mergeConfigs(IntlMessageFormat2.formats, overrideFormats);
      this.formatters = opts && opts.formatters || createDefaultFormatters(this.formatterCache);
    }
    Object.defineProperty(IntlMessageFormat2, "defaultLocale", {
      get: function() {
        if (!IntlMessageFormat2.memoizedDefaultLocale) {
          IntlMessageFormat2.memoizedDefaultLocale = new Intl.NumberFormat().resolvedOptions().locale;
        }
        return IntlMessageFormat2.memoizedDefaultLocale;
      },
      enumerable: false,
      configurable: true
    });
    IntlMessageFormat2.memoizedDefaultLocale = null;
    IntlMessageFormat2.resolveLocale = function(locales) {
      if (typeof Intl.Locale === "undefined") {
        return;
      }
      var supportedLocales = Intl.NumberFormat.supportedLocalesOf(locales);
      if (supportedLocales.length > 0) {
        return new Intl.Locale(supportedLocales[0]);
      }
      return new Intl.Locale(typeof locales === "string" ? locales : locales[0]);
    };
    IntlMessageFormat2.__parse = parse;
    IntlMessageFormat2.formats = {
      number: {
        integer: {
          maximumFractionDigits: 0
        },
        currency: {
          style: "currency"
        },
        percent: {
          style: "percent"
        }
      },
      date: {
        short: {
          month: "numeric",
          day: "numeric",
          year: "2-digit"
        },
        medium: {
          month: "short",
          day: "numeric",
          year: "numeric"
        },
        long: {
          month: "long",
          day: "numeric",
          year: "numeric"
        },
        full: {
          weekday: "long",
          month: "long",
          day: "numeric",
          year: "numeric"
        }
      },
      time: {
        short: {
          hour: "numeric",
          minute: "numeric"
        },
        medium: {
          hour: "numeric",
          minute: "numeric",
          second: "numeric"
        },
        long: {
          hour: "numeric",
          minute: "numeric",
          second: "numeric",
          timeZoneName: "short"
        },
        full: {
          hour: "numeric",
          minute: "numeric",
          second: "numeric",
          timeZoneName: "short"
        }
      }
    };
    return IntlMessageFormat2;
  }()
);

// ../../node_modules/use-intl/dist/esm/production/initializeConfig-JxT5lzW-.js
var import_react = require("react");
var a = class extends Error {
  constructor(e3, t3) {
    let r3 = e3;
    t3 && (r3 += ": " + t3), super(r3), this.code = e3, t3 && (this.originalMessage = t3);
  }
};
var s = function(e3) {
  return e3.MISSING_MESSAGE = "MISSING_MESSAGE", e3.MISSING_FORMAT = "MISSING_FORMAT", e3.ENVIRONMENT_FALLBACK = "ENVIRONMENT_FALLBACK", e3.INSUFFICIENT_PATH = "INSUFFICIENT_PATH", e3.INVALID_MESSAGE = "INVALID_MESSAGE", e3.INVALID_KEY = "INVALID_KEY", e3.FORMATTING_ERROR = "FORMATTING_ERROR", e3;
}(s || {});
function i(...e3) {
  return e3.filter(Boolean).join(".");
}
function u(e3) {
  return i(e3.namespace, e3.key);
}
function c(e3) {
  console.error(e3);
}
function m() {
  return { dateTime: {}, number: {}, message: {}, relativeTime: {}, pluralRules: {}, list: {}, displayNames: {} };
}
function f(e3, t3) {
  return memoize(e3, { cache: (r3 = t3, { create: () => ({ get: (e4) => r3[e4], set(e4, t4) {
    r3[e4] = t4;
  } }) }), strategy: strategies.variadic });
  var r3;
}
function l(e3, t3) {
  return f((...t4) => new e3(...t4), t3);
}
function g(e3) {
  return { getDateTimeFormat: l(Intl.DateTimeFormat, e3.dateTime), getNumberFormat: l(Intl.NumberFormat, e3.number), getPluralRules: l(Intl.PluralRules, e3.pluralRules), getRelativeTimeFormat: l(Intl.RelativeTimeFormat, e3.relativeTime), getListFormat: l(Intl.ListFormat, e3.list), getDisplayNames: l(Intl.DisplayNames, e3.displayNames) };
}
function I(e3, t3, r3, n3) {
  const o3 = i(n3, r3);
  if (!t3)
    throw new Error(o3);
  let a2 = t3;
  return r3.split(".").forEach((t4) => {
    const r4 = a2[t4];
    if (null == t4 || null == r4)
      throw new Error(o3 + ` (${e3})`);
    a2 = r4;
  }), a2;
}
function E(n3) {
  const o3 = function(e3, t3, r3, n4 = c) {
    try {
      if (!t3)
        throw new Error(void 0);
      const n5 = r3 ? I(e3, t3, r3) : t3;
      if (!n5)
        throw new Error(r3);
      return n5;
    } catch (e4) {
      const t4 = new a(s.MISSING_MESSAGE, e4.message);
      return n4(t4), t4;
    }
  }(n3.locale, n3.messages, n3.namespace, n3.onError);
  return function({ cache: n4, formats: o4, formatters: i2, getMessageFallback: c2 = u, locale: m2, messagesOrError: l2, namespace: g3, onError: E3, timeZone: S2 }) {
    const T2 = l2 instanceof a;
    function N2(e3, t3, r3) {
      const n5 = new a(t3, r3);
      return E3(n5), c2({ error: n5, key: e3, namespace: g3 });
    }
    function y2(a2, u2, E4) {
      if (T2)
        return c2({ error: l2, key: a2, namespace: g3 });
      const y3 = l2;
      let A3, M3;
      try {
        A3 = I(m2, y3, a2, g3);
      } catch (e3) {
        return N2(a2, s.MISSING_MESSAGE, e3.message);
      }
      if ("object" == typeof A3) {
        let e3, t3;
        return e3 = Array.isArray(A3) ? s.INVALID_MESSAGE : s.INSUFFICIENT_PATH, N2(a2, e3, t3);
      }
      const F3 = function(e3, t3) {
        return t3 || /'[{}]/.test(e3) ? void 0 : e3;
      }(A3, u2);
      if (F3)
        return F3;
      i2.getMessageFormat || (i2.getMessageFormat = function(t3, r3) {
        return f((...t4) => new IntlMessageFormat(t4[0], t4[1], t4[2], { formatters: r3, ...t4[3] }), t3.message);
      }(n4, i2));
      try {
        M3 = i2.getMessageFormat(A3, m2, function(t3, r3, n5) {
          const o5 = IntlMessageFormat.formats.date, a3 = IntlMessageFormat.formats.time, s2 = { ...t3?.dateTime, ...r3?.dateTime }, i3 = { date: { ...o5, ...s2 }, time: { ...a3, ...s2 }, number: { ...t3?.number, ...r3?.number } };
          return n5 && ["date", "time"].forEach((e3) => {
            const t4 = i3[e3];
            for (const [e4, r4] of Object.entries(t4))
              t4[e4] = { timeZone: n5, ...r4 };
          }), i3;
        }(o4, E4, S2), { formatters: { ...i2, getDateTimeFormat: (e3, t3) => i2.getDateTimeFormat(e3, { timeZone: S2, ...t3 }) } });
      } catch (e3) {
        const t3 = e3;
        return N2(a2, s.INVALID_MESSAGE, t3.message);
      }
      try {
        const e3 = M3.format(u2 ? function(e4) {
          const n5 = {};
          return Object.keys(e4).forEach((o5) => {
            let a3 = 0;
            const s2 = e4[o5];
            let i3;
            i3 = "function" == typeof s2 ? (e5) => {
              const n6 = s2(e5);
              return (0, import_react.isValidElement)(n6) ? (0, import_react.cloneElement)(n6, { key: o5 + a3++ }) : n6;
            } : s2, n5[o5] = i3;
          }), n5;
        }(u2) : u2);
        if (null == e3)
          throw new Error(void 0);
        return (0, import_react.isValidElement)(e3) || Array.isArray(e3) || "string" == typeof e3 ? e3 : String(e3);
      } catch (e3) {
        return N2(a2, s.FORMATTING_ERROR, e3.message);
      }
    }
    function A2(e3, t3, r3) {
      const n5 = y2(e3, t3, r3);
      return "string" != typeof n5 ? N2(e3, s.INVALID_MESSAGE, void 0) : n5;
    }
    return A2.rich = y2, A2.markup = (e3, t3, r3) => y2(e3, t3, r3), A2.raw = (e3) => {
      if (T2)
        return c2({ error: l2, key: e3, namespace: g3 });
      const t3 = l2;
      try {
        return I(m2, t3, e3, g3);
      } catch (t4) {
        return N2(e3, s.MISSING_MESSAGE, t4.message);
      }
    }, A2.has = (e3) => {
      if (T2)
        return false;
      try {
        return I(m2, l2, e3, g3), true;
      } catch {
        return false;
      }
    }, A2;
  }({ ...n3, messagesOrError: o3 });
}
function S(e3, t3) {
  return e3 === t3 ? void 0 : e3.slice((t3 + ".").length);
}
var T = 3600;
var N = 86400;
var y = 7 * N;
var A = 2628e3;
var M = 7884e3;
var F = 365 * N;
var R = { second: 1, seconds: 1, minute: 60, minutes: 60, hour: T, hours: T, day: N, days: N, week: y, weeks: y, month: A, months: A, quarter: M, quarters: M, year: F, years: F };
function d(e3) {
  const { _cache: t3 = m(), _formatters: r3 = g(t3), formats: n3, locale: o3, onError: i2 = c, timeZone: u2 } = e3;
  function f2(e4) {
    return e4?.timeZone || (u2 ? e4 = { ...e4, timeZone: u2 } : i2(new a(s.ENVIRONMENT_FALLBACK, void 0))), e4;
  }
  function l2(e4, t4, r4, n4, o4) {
    let u3;
    try {
      u3 = function(e5, t5, r5) {
        let n5;
        if ("string" == typeof t5) {
          const r6 = t5;
          if (n5 = e5?.[r6], !n5) {
            const e6 = new a(s.MISSING_FORMAT, void 0);
            throw i2(e6), e6;
          }
        } else
          n5 = t5;
        return r5 && (n5 = { ...n5, ...r5 }), n5;
      }(r4, e4, t4);
    } catch {
      return o4();
    }
    try {
      return n4(u3);
    } catch (e5) {
      return i2(new a(s.FORMATTING_ERROR, e5.message)), o4();
    }
  }
  function I3(e4, t4, a2) {
    return l2(t4, a2, n3?.dateTime, (t5) => (t5 = f2(t5), r3.getDateTimeFormat(o3, t5).format(e4)), () => String(e4));
  }
  function E3() {
    return e3.now ? e3.now : (i2(new a(s.ENVIRONMENT_FALLBACK, void 0)), /* @__PURE__ */ new Date());
  }
  return { dateTime: I3, number: function(e4, t4, a2) {
    return l2(t4, a2, n3?.number, (t5) => r3.getNumberFormat(o3, t5).format(e4), () => String(e4));
  }, relativeTime: function(e4, t4) {
    try {
      let n4, a2;
      const s2 = {};
      t4 instanceof Date || "number" == typeof t4 ? n4 = new Date(t4) : t4 && (n4 = null != t4.now ? new Date(t4.now) : E3(), a2 = t4.unit, s2.style = t4.style, s2.numberingSystem = t4.numberingSystem), n4 || (n4 = E3());
      const i3 = (new Date(e4).getTime() - n4.getTime()) / 1e3;
      a2 || (a2 = function(e5) {
        const t5 = Math.abs(e5);
        return t5 < 60 ? "second" : t5 < T ? "minute" : t5 < N ? "hour" : t5 < y ? "day" : t5 < A ? "week" : t5 < F ? "month" : "year";
      }(i3)), s2.numeric = "second" === a2 ? "auto" : "always";
      const u3 = function(e5, t5) {
        return Math.round(e5 / R[t5]);
      }(i3, a2);
      return r3.getRelativeTimeFormat(o3, s2).format(u3, a2);
    } catch (t5) {
      return i2(new a(s.FORMATTING_ERROR, t5.message)), String(e4);
    }
  }, list: function(e4, t4, a2) {
    const s2 = [], i3 = /* @__PURE__ */ new Map();
    let u3 = 0;
    for (const t5 of e4) {
      let e5;
      "object" == typeof t5 ? (e5 = String(u3), i3.set(e5, t5)) : e5 = String(t5), s2.push(e5), u3++;
    }
    return l2(t4, a2, n3?.list, (e5) => {
      const t5 = r3.getListFormat(o3, e5).formatToParts(s2).map((e6) => "literal" === e6.type ? e6.value : i3.get(e6.value) || e6.value);
      return i3.size > 0 ? t5 : t5.join("");
    }, () => String(e4));
  }, dateTimeRange: function(e4, t4, a2, s2) {
    return l2(a2, s2, n3?.dateTime, (n4) => (n4 = f2(n4), r3.getDateTimeFormat(o3, n4).formatRange(e4, t4)), () => [I3(e4), I3(t4)].join("\u2009\u2013\u2009"));
  } };
}

// ../../node_modules/use-intl/dist/esm/production/react.js
var import_react2 = require("react");
var import_jsx_runtime = require("react/jsx-runtime");
var d2 = (0, import_react2.createContext)(void 0);
function v() {
  const e3 = (0, import_react2.useContext)(d2);
  if (!e3)
    throw new Error(void 0);
  return e3;
}
var E2 = false;
var h2 = "undefined" == typeof window;
function p(e3) {
  return function(e4, r3, t3) {
    const { cache: n3, formats: a2, formatters: s2, getMessageFallback: c2, locale: u2, onError: g3, timeZone: d3 } = v(), w2 = e4[t3], p2 = S(r3, t3);
    return d3 || E2 || !h2 || (E2 = true, g3(new a(s.ENVIRONMENT_FALLBACK, void 0))), (0, import_react2.useMemo)(() => E({ cache: n3, formatters: s2, getMessageFallback: c2, messages: w2, namespace: p2, onError: g3, formats: a2, locale: u2, timeZone: d3 }), [n3, s2, c2, w2, p2, g3, a2, u2, d3]);
  }({ "!": v().messages }, e3 ? `!.${e3}` : "!", "!");
}
function Z() {
  return v().locale;
}
function I2() {
  const { formats: e3, formatters: r3, locale: t3, now: n3, onError: a2, timeZone: s2 } = v();
  return (0, import_react2.useMemo)(() => d({ formats: e3, locale: t3, now: n3, onError: a2, timeZone: s2, _formatters: r3 }), [e3, r3, n3, t3, a2, s2]);
}

// ../../node_modules/next-intl/dist/esm/production/react-client/index.js
function o2(r3, t3) {
  return (...r4) => {
    try {
      return t3(...r4);
    } catch {
      throw new Error(void 0);
    }
  };
}
var e2 = o2(0, p);
var n2 = o2(0, I2);

// src/hooks/useTranslation.ts
function useCommonTranslations() {
  return e2("common");
}
function useAuthTranslations() {
  return e2("auth");
}
function useDashboardTranslations() {
  return e2("dashboard");
}
function useOrderTranslations() {
  return e2("orders");
}
function useProductTranslations() {
  return e2("products");
}
function useCustomerTranslations() {
  return e2("customers");
}
function useSettingsTranslations() {
  return e2("settings");
}
function useValidationTranslations() {
  return e2("validation");
}
function useUsersTranslations() {
  return e2("users");
}
function useOutletsTranslations() {
  return e2("outlets");
}
function useCategoriesTranslations() {
  return e2("categories");
}
function useCalendarTranslations() {
  return e2("calendar");
}
function usePlansTranslations() {
  return e2("plans");
}
function useSubscriptionTranslations() {
  return e2("subscription");
}
function useErrorTranslations() {
  return e2("errors");
}

// src/hooks/useAuth.ts
function useAuth() {
  const [state, setState] = (0, import_react4.useState)({
    user: null,
    loading: true,
    error: null
  });
  const t3 = useErrorTranslations();
  const translateError = (0, import_react4.useCallback)((errorData) => {
    if (errorData?.code) {
      const translated = t3(errorData.code);
      if (translated !== errorData.code) {
        return translated;
      }
    }
    if (errorData?.message) {
      if (typeof errorData.message === "string" && /^[A-Z_]+$/.test(errorData.message)) {
        const translated = t3(errorData.message);
        if (translated !== errorData.message) {
          return translated;
        }
      }
      return errorData.message;
    }
    return t3("UNKNOWN_ERROR");
  }, [t3]);
  const login = (0, import_react4.useCallback)(async (email, password) => {
    try {
      setState((prev) => ({ ...prev, loading: true, error: null }));
      const { apiUrls } = await import("@rentalshop/utils");
      const response = await fetch(apiUrls.auth.login, {
        method: "POST",
        headers: {
          "Content-Type": "application/json"
        },
        body: JSON.stringify({ email, password })
      });
      if (!response.ok) {
        const errorData = await response.json();
        const translatedError = translateError(errorData);
        setState((prev) => ({
          ...prev,
          error: translatedError,
          loading: false
        }));
        return false;
      }
      const data = await response.json();
      if (data.success && data.data?.token) {
        (0, import_utils.storeAuthData)(data.data.token, data.data.user);
        setState((prev) => ({
          ...prev,
          user: data.data.user,
          loading: false,
          error: null
        }));
        return true;
      } else {
        const translatedError = translateError(data);
        setState((prev) => ({
          ...prev,
          error: translatedError,
          loading: false
        }));
        return false;
      }
    } catch (err) {
      const errorMessage = err instanceof Error ? err.message : t3("UNKNOWN_ERROR");
      setState((prev) => ({
        ...prev,
        error: errorMessage,
        loading: false
      }));
      return false;
    }
  }, [translateError, t3]);
  const logout = (0, import_react4.useCallback)(() => {
    (0, import_utils.clearAuthData)();
    setState({
      user: null,
      loading: false,
      error: null
    });
  }, []);
  const clearError = (0, import_react4.useCallback)(() => {
    setState((prev) => ({ ...prev, error: null }));
  }, []);
  const refreshUser = (0, import_react4.useCallback)(async () => {
    try {
      const token = (0, import_utils.getAuthToken)();
      if (!token) {
        setState((prev) => ({ ...prev, user: null, loading: false }));
        return;
      }
      const { apiUrls, authenticatedFetch } = await import("@rentalshop/utils");
      const response = await authenticatedFetch(apiUrls.settings.user);
      if (response.ok) {
        const data = await response.json();
        if (data.success && data.data) {
          localStorage.setItem("user", JSON.stringify(data.data));
          setState((prev) => ({
            ...prev,
            user: data.data,
            loading: false
          }));
        }
      } else if (response.status === 401) {
        logout();
        if (typeof window !== "undefined") {
          window.location.href = "/login";
        }
      }
    } catch (err) {
      console.error("Error refreshing user:", err);
      setState((prev) => ({ ...prev, loading: false }));
    }
  }, [logout]);
  (0, import_react4.useEffect)(() => {
    const token = (0, import_utils.getAuthToken)();
    const storedUser = (0, import_utils.getStoredUser)();
    if (token && storedUser) {
      setState((prev) => ({
        ...prev,
        user: storedUser,
        loading: false
      }));
    } else {
      setState((prev) => ({ ...prev, user: null, loading: false }));
    }
<<<<<<< HEAD
  }, [refreshUser]);
  (0, import_react.useEffect)(() => {
    const checkTokenExpiry = () => {
      const token = (0, import_utils.getAuthToken)();
      if (!token)
        return;
      try {
        const parts = token.split(".");
        if (parts.length === 3) {
          const payload = JSON.parse(atob(parts[1]));
          const now = Math.floor(Date.now() / 1e3);
          const timeUntilExpiry = payload.exp - now;
          if (timeUntilExpiry < 300 && timeUntilExpiry > 0) {
            console.log("\u{1F504} Token expires soon, refreshing...");
            refreshUser();
          }
        }
      } catch (error) {
        console.warn("Failed to check token expiry:", error);
      }
    };
    const interval = setInterval(checkTokenExpiry, 6e4);
    checkTokenExpiry();
    return () => clearInterval(interval);
  }, [refreshUser]);
=======
  }, []);
>>>>>>> 4c70f069
  return {
    user: state.user,
    loading: state.loading,
    error: state.error,
    login,
    logout,
    refreshUser,
    clearError
  };
}

// src/hooks/useAuthErrorHandler.ts
var import_react5 = require("react");
var import_utils2 = require("@rentalshop/utils");
var useAuthErrorHandler = () => {
  const handleAuthError = (0, import_react5.useCallback)((error) => {
    console.error("Authentication error detected:", error);
    if (error?.message?.includes("Authentication required") || error?.message?.includes("Unauthorized") || error?.message?.includes("Invalid token") || error?.message?.includes("Token expired") || error?.status === 401) {
      console.log("\u{1F504} Authentication error detected, logging out user");
      (0, import_utils2.clearAuthData)();
      if (typeof window !== "undefined") {
      }
    }
  }, []);
  return { handleAuthError };
};

// src/hooks/useCanPerform.ts
var import_react7 = require("react");

// src/hooks/useSubscriptionStatusInfo.ts
var import_react6 = require("react");
function useSubscriptionStatusInfo(options = {}) {
  const { checkInterval = 5 * 60 * 1e3 } = options;
  const { user } = useAuth();
  const [loading, setLoading] = (0, import_react6.useState)(true);
  const [hasActiveSubscription, setHasActiveSubscription] = (0, import_react6.useState)(false);
  const [isExpired, setIsExpired] = (0, import_react6.useState)(false);
  const [isExpiringSoon, setIsExpiringSoon] = (0, import_react6.useState)(false);
  const [daysUntilExpiry, setDaysUntilExpiry] = (0, import_react6.useState)(null);
  const [subscriptionType, setSubscriptionType] = (0, import_react6.useState)(null);
  const [hasSubscription, setHasSubscription] = (0, import_react6.useState)(false);
  const [subscription, setSubscription] = (0, import_react6.useState)(null);
  const [status, setStatus] = (0, import_react6.useState)("");
  const [isTrial, setIsTrial] = (0, import_react6.useState)(false);
  const [isActive, setIsActive] = (0, import_react6.useState)(false);
  const [planName, setPlanName] = (0, import_react6.useState)("");
  const [error, setError] = (0, import_react6.useState)(null);
  const fetchSubscriptionStatus = (0, import_react6.useCallback)(async () => {
    if (!user) {
      setLoading(false);
      return;
    }
    try {
      setLoading(true);
      const { subscriptionsApi: subscriptionsApi2 } = await import("@rentalshop/utils");
      const response = await subscriptionsApi2.getCurrentUserSubscriptionStatus();
      if (response.success && response.data) {
        const data = response.data;
        const computedStatus = data.status || "UNKNOWN";
        const apiHasAccess = data.hasAccess ?? false;
        const apiDaysRemaining = data.daysRemaining ?? null;
        const apiIsExpiringSoon = data.isExpiringSoon ?? false;
        const isActive2 = computedStatus === "ACTIVE";
        const isExpired2 = computedStatus === "EXPIRED";
        const isTrial2 = computedStatus === "TRIAL";
        const isCanceled = computedStatus === "CANCELED";
        const isPastDue = computedStatus === "PAST_DUE";
        const isPaused = computedStatus === "PAUSED";
        const hasActive = apiHasAccess;
        setHasActiveSubscription(hasActive);
        setIsExpired(isExpired2);
        setIsExpiringSoon(apiIsExpiringSoon);
        setDaysUntilExpiry(apiDaysRemaining);
        setSubscriptionType(data.planName || computedStatus);
        setHasSubscription(true);
        setSubscription(data);
        setStatus(computedStatus);
        setIsTrial(isTrial2);
        setIsActive(isActive2);
        setPlanName(data.planName || "Unknown Plan");
        setError(null);
        console.log("\u2705 Subscription status mapped:", {
          computedStatus,
          hasAccess: apiHasAccess,
          daysRemaining: apiDaysRemaining,
          isExpiringSoon: apiIsExpiringSoon,
          statusReason: data.statusReason
        });
      } else {
        setHasActiveSubscription(false);
        setIsExpired(true);
        setIsExpiringSoon(false);
        setDaysUntilExpiry(null);
        setSubscriptionType(null);
        setHasSubscription(false);
        setSubscription(null);
        setStatus("NO_SUBSCRIPTION");
        setIsTrial(false);
        setIsActive(false);
        setPlanName("");
        setError("No subscription found");
      }
    } catch (error2) {
      console.error("Error fetching subscription status:", error2);
      setHasActiveSubscription(false);
      setIsExpired(true);
      setIsExpiringSoon(false);
      setDaysUntilExpiry(null);
      setSubscriptionType(null);
      setHasSubscription(false);
      setSubscription(null);
      setStatus("ERROR");
      setIsTrial(false);
      setIsActive(false);
      setPlanName("");
      setError(error2 instanceof Error ? error2.message : "Failed to fetch subscription");
    } finally {
      setLoading(false);
    }
  }, [user]);
  const canAccessFeature = (0, import_react6.useCallback)((feature) => {
    if (!hasActiveSubscription || isExpired) {
      return false;
    }
    return true;
  }, [hasActiveSubscription, isExpired]);
  const refreshStatus = (0, import_react6.useCallback)(async () => {
    await fetchSubscriptionStatus();
  }, [fetchSubscriptionStatus]);
  (0, import_react6.useEffect)(() => {
    fetchSubscriptionStatus();
  }, [fetchSubscriptionStatus]);
<<<<<<< HEAD
  (0, import_react3.useEffect)(() => {
=======
  (0, import_react6.useEffect)(() => {
>>>>>>> 4c70f069
    if (!user)
      return;
    const interval = setInterval(fetchSubscriptionStatus, checkInterval);
    return () => clearInterval(interval);
  }, [user, fetchSubscriptionStatus, checkInterval]);
  const statusMessage = subscription?.statusReason || (isExpired ? "Subscription expired" : isExpiringSoon ? `Expires in ${daysUntilExpiry} days` : isTrial ? `Trial (${daysUntilExpiry} days left)` : isActive ? "Active subscription" : "No subscription");
  const statusColor = status === "EXPIRED" ? "red" : status === "CANCELED" ? "red" : status === "PAST_DUE" ? "orange" : status === "PAUSED" ? "yellow" : isExpiringSoon ? "orange" : status === "TRIAL" ? "yellow" : status === "ACTIVE" ? "green" : "gray";
  const hasAccess = subscription?.hasAccess ?? (hasActiveSubscription && !isExpired);
  const accessLevel = status === "EXPIRED" || status === "CANCELED" ? "denied" : status === "PAST_DUE" ? "readonly" : status === "PAUSED" ? "readonly" : status === "TRIAL" ? "limited" : status === "ACTIVE" ? "full" : "denied";
  const requiresPayment = status === "EXPIRED" || status === "PAST_DUE" || isExpiringSoon;
  const upgradeRequired = status === "EXPIRED" || status === "CANCELED";
  const gracePeriodEnds = isExpiringSoon && daysUntilExpiry ? new Date(Date.now() + daysUntilExpiry * 24 * 60 * 60 * 1e3) : null;
  const canExportData = hasAccess;
  const isRestricted = !hasAccess || status === "TRIAL" || status === "PAUSED";
  const isReadOnly = status === "EXPIRED" || status === "PAST_DUE" || status === "PAUSED";
  const isLimited = status === "TRIAL";
  const isDenied = status === "EXPIRED" || status === "CANCELED" || !hasActiveSubscription;
  return {
    // Original interface
    loading,
    hasActiveSubscription,
    isExpired,
    isExpiringSoon,
    daysUntilExpiry,
    subscriptionType,
    canAccessFeature,
    refreshStatus,
    // Extended interface for UI components
    hasSubscription,
    subscription,
    status,
    isTrial,
    isActive,
    planName,
    error,
    // Additional properties for other components
    statusMessage,
    statusColor,
    hasAccess,
    accessLevel,
    requiresPayment,
    upgradeRequired,
    gracePeriodEnds,
    canExportData,
    isRestricted,
    isReadOnly,
    isLimited,
    isDenied
  };
}

// src/hooks/useCanPerform.ts
function useCanPerform(action) {
  const { user } = useAuth();
  const { hasActiveSubscription, isExpired, canAccessFeature } = useSubscriptionStatusInfo();
  const checkPermission = (0, import_react7.useCallback)((action2) => {
    if (!user) {
      return false;
    }
    const actionPermissions = {
      // Order actions
      "create_order": {
        action: "create_order",
        requiresSubscription: true,
        requiredFeatures: ["orders"]
      },
      "edit_order": {
        action: "edit_order",
        requiresSubscription: true,
        requiredFeatures: ["orders"]
      },
      "delete_order": {
        action: "delete_order",
        requiresSubscription: true,
        requiredFeatures: ["orders"]
      },
      // Customer actions
      "create_customer": {
        action: "create_customer",
        requiresSubscription: true,
        requiredFeatures: ["customers"]
      },
      "edit_customer": {
        action: "edit_customer",
        requiresSubscription: true,
        requiredFeatures: ["customers"]
      },
      "delete_customer": {
        action: "delete_customer",
        requiresSubscription: true,
        requiredFeatures: ["customers"]
      },
      // Product actions
      "create_product": {
        action: "create_product",
        requiresSubscription: true,
        requiredFeatures: ["products"]
      },
      "edit_product": {
        action: "edit_product",
        requiresSubscription: true,
        requiredFeatures: ["products"]
      },
      "delete_product": {
        action: "delete_product",
        requiresSubscription: true,
        requiredFeatures: ["products"]
      },
      // Analytics and reporting
      "view_analytics": {
        action: "view_analytics",
        requiresSubscription: true,
        requiredFeatures: ["analytics"]
      },
      "export_data": {
        action: "export_data",
        requiresSubscription: true,
        requiredFeatures: ["analytics", "export"]
      },
      // User management
      "manage_users": {
        action: "manage_users",
        requiresSubscription: true,
        requiredRole: ["ADMIN", "MERCHANT", "OUTLET_ADMIN"]
      },
      // Settings
      "manage_settings": {
        action: "manage_settings",
        requiresSubscription: true,
        requiredRole: ["ADMIN", "MERCHANT"]
      },
      // Bulk operations
      "bulk_operations": {
        action: "bulk_operations",
        requiresSubscription: true,
        requiredFeatures: ["bulk_operations"]
      }
    };
    const permission = actionPermissions[action2];
    if (!permission) {
      return true;
    }
    if (permission.requiresSubscription) {
      if (!hasActiveSubscription || isExpired) {
        return false;
      }
    }
    if (permission.requiredFeatures) {
      for (const feature of permission.requiredFeatures) {
        if (!canAccessFeature(feature)) {
          return false;
        }
      }
    }
    if (permission.requiredRole) {
      if (!permission.requiredRole.includes(user.role)) {
        return false;
      }
    }
    if (permission.customCheck) {
      return permission.customCheck(user, { hasActiveSubscription, isExpired });
    }
    return true;
  }, [user, hasActiveSubscription, isExpired, canAccessFeature]);
  return checkPermission(action);
}

// src/hooks/useCurrency.tsx
var import_react8 = require("react");
var import_utils3 = require("@rentalshop/utils");
var CurrencyContext = (0, import_react8.createContext)(void 0);
function CurrencyProvider({
  children,
  initialSettings = {}
}) {
  const [settings, setSettings] = (0, import_react8.useState)({
    ...import_utils3.DEFAULT_CURRENCY_SETTINGS,
    ...initialSettings
  });
  const currentCurrency = (0, import_utils3.getCurrentCurrency)(settings);
  const setCurrency = (0, import_react8.useCallback)((currencyCode) => {
    setSettings((prev) => ({
      ...prev,
      currentCurrency: currencyCode
    }));
    localStorage.setItem("rentalshop-currency", currencyCode);
  }, []);
  const toggleSymbol = (0, import_react8.useCallback)(() => {
    setSettings((prev) => ({
      ...prev,
      showSymbol: !prev.showSymbol
    }));
    localStorage.setItem("rentalshop-show-symbol", (!settings.showSymbol).toString());
  }, [settings.showSymbol]);
  const toggleCode = (0, import_react8.useCallback)(() => {
    setSettings((prev) => ({
      ...prev,
      showCode: !prev.showCode
    }));
    localStorage.setItem("rentalshop-show-code", (!settings.showCode).toString());
  }, [settings.showCode]);
  const getCurrencyByCode = (0, import_react8.useCallback)((code) => {
    return (0, import_utils3.getCurrency)(code);
  }, []);
<<<<<<< HEAD
  const convertAmount = (0, import_react5.useCallback)((amount, from, to) => {
=======
  const convertAmount = (0, import_react8.useCallback)((amount, from, to) => {
>>>>>>> 4c70f069
    if (from === to)
      return amount;
    const fromCurrency = (0, import_utils3.getCurrency)(from);
    const toCurrency = (0, import_utils3.getCurrency)(to);
    if (!fromCurrency || !toCurrency) {
      throw new Error(`Invalid currency code: ${from} or ${to}`);
    }
    const amountInUSD = amount / fromCurrency.exchangeRate;
    return amountInUSD * toCurrency.exchangeRate;
  }, []);
  (0, import_react8.useEffect)(() => {
    try {
      const savedCurrency = localStorage.getItem("rentalshop-currency");
      const savedShowSymbol = localStorage.getItem("rentalshop-show-symbol");
      const savedShowCode = localStorage.getItem("rentalshop-show-code");
      if (savedCurrency && isValidCurrencyCode(savedCurrency)) {
        setSettings((prev) => ({ ...prev, currentCurrency: savedCurrency }));
      }
      if (savedShowSymbol !== null) {
        setSettings((prev) => ({ ...prev, showSymbol: savedShowSymbol === "true" }));
      }
      if (savedShowCode !== null) {
        setSettings((prev) => ({ ...prev, showCode: savedShowCode === "true" }));
      }
    } catch (error) {
      console.warn("Failed to load currency settings from localStorage:", error);
    }
  }, []);
  const contextValue = {
    settings,
    currentCurrency,
    setCurrency,
    toggleSymbol,
    toggleCode,
    getCurrencyByCode,
    convertAmount
  };
  return /* @__PURE__ */ React.createElement(CurrencyContext.Provider, { value: contextValue }, children);
}
function useCurrency() {
  const context = (0, import_react8.useContext)(CurrencyContext);
  if (context === void 0) {
    throw new Error("useCurrency must be used within a CurrencyProvider");
  }
  return context;
}
function isValidCurrencyCode(code) {
  return ["USD", "VND"].includes(code);
}

<<<<<<< HEAD
// src/hooks/useCustomerManagement.ts
var import_react8 = require("react");
var import_navigation = require("next/navigation");

// src/hooks/usePagination.ts
var import_react6 = require("react");
var import_constants = require("@rentalshop/constants");
function usePagination(config = {}) {
  const { initialLimit = import_constants.PAGINATION.DEFAULT_PAGE_SIZE, initialOffset = 0 } = config;
  const [pagination, setPaginationState] = (0, import_react6.useState)({
    total: 0,
    limit: initialLimit,
    offset: initialOffset,
    hasMore: false,
    currentPage: 1,
    totalPages: 1
  });
  const setPagination = (0, import_react6.useCallback)((newPagination) => {
    setPaginationState((prev) => ({
      ...prev,
      ...newPagination,
      currentPage: Math.floor((newPagination.offset ?? prev.offset) / (newPagination.limit ?? prev.limit)) + 1,
      totalPages: Math.ceil((newPagination.total ?? prev.total) / (newPagination.limit ?? prev.limit))
    }));
  }, []);
  const handlePageChange = (0, import_react6.useCallback)((page) => {
    const newOffset = (page - 1) * pagination.limit;
    setPagination({
      offset: newOffset,
      currentPage: page
    });
  }, [pagination.limit, setPagination]);
  const resetPagination = (0, import_react6.useCallback)(() => {
    setPagination({
      total: 0,
      offset: initialOffset,
      hasMore: false,
      currentPage: 1,
      totalPages: 1
    });
  }, [initialOffset, setPagination]);
  const updatePaginationFromResponse = (0, import_react6.useCallback)((response) => {
    setPagination({
      total: response.total,
      limit: response.limit,
      offset: response.offset,
      hasMore: response.hasMore ?? response.offset + response.limit < response.total,
      currentPage: Math.floor(response.offset / response.limit) + 1,
      totalPages: Math.ceil(response.total / response.limit)
    });
  }, [setPagination]);
  return {
    pagination,
    setPagination,
    handlePageChange,
    resetPagination,
    updatePaginationFromResponse
  };
}

// src/hooks/useThrottledSearch.ts
var import_react7 = require("react");
function useThrottledSearch(options) {
  const { delay, minLength, onSearch } = options;
  const [query, setQuery] = (0, import_react7.useState)("");
  const [isSearching, setIsSearching] = (0, import_react7.useState)(false);
  const timeoutRef = (0, import_react7.useRef)(null);
  const isSearchingRef = (0, import_react7.useRef)(false);
  const isInitialRender = (0, import_react7.useRef)(true);
  const handleSearchChange = (0, import_react7.useCallback)((value) => {
    console.log("\u{1F50D} useThrottledSearch: handleSearchChange called with:", value);
    setQuery(value);
    if (timeoutRef.current) {
      clearTimeout(timeoutRef.current);
    }
    if (value.length >= minLength) {
      console.log("\u{1F50D} useThrottledSearch: Query meets minLength, setting up timeout");
      setIsSearching(true);
      isSearchingRef.current = true;
      timeoutRef.current = setTimeout(() => {
        console.log("\u{1F50D} useThrottledSearch: Timeout executing, calling onSearch with:", value);
        onSearch(value);
        setIsSearching(false);
        isSearchingRef.current = false;
      }, delay);
    } else if (value.length === 0) {
      console.log("\u{1F50D} useThrottledSearch: Query is empty, clearing search");
      setIsSearching(false);
      isSearchingRef.current = false;
      if (!isInitialRender.current) {
        onSearch("");
      }
    } else {
      console.log("\u{1F50D} useThrottledSearch: Query too short, not searching");
      setIsSearching(false);
      isSearchingRef.current = false;
    }
  }, [delay, minLength, onSearch]);
  const clearSearch = (0, import_react7.useCallback)(() => {
    setQuery("");
    setIsSearching(false);
    isSearchingRef.current = false;
    if (timeoutRef.current) {
      clearTimeout(timeoutRef.current);
    }
    if (!isInitialRender.current) {
      onSearch("");
    }
  }, [onSearch]);
  const cleanup = (0, import_react7.useCallback)(() => {
    if (timeoutRef.current) {
      clearTimeout(timeoutRef.current);
    }
  }, []);
  (0, import_react7.useEffect)(() => {
    isInitialRender.current = false;
    return cleanup;
  }, [cleanup]);
  return {
    query,
    isSearching,
    handleSearchChange,
    clearSearch,
    cleanup,
    setQuery
  };
}

// src/hooks/useCustomerManagement.ts
var import_utils4 = require("@rentalshop/utils");
var import_constants2 = require("@rentalshop/constants");
var useCustomerManagement = (options = {}) => {
  const router = (0, import_navigation.useRouter)();
  const {
    initialLimit = import_constants2.PAGINATION.DEFAULT_PAGE_SIZE,
    useSearchCustomers = false,
    enableStats = false,
    merchantId,
    outletId
  } = options;
  const [customers, setCustomers] = (0, import_react8.useState)([]);
  const [loading, setLoading] = (0, import_react8.useState)(true);
  const [cityFilter, setCityFilter] = (0, import_react8.useState)("");
  const [stateFilter, setStateFilter] = (0, import_react8.useState)("");
  const [countryFilter, setCountryFilter] = (0, import_react8.useState)("");
  const [idTypeFilter, setIdTypeFilter] = (0, import_react8.useState)("all");
  const [statusFilter, setStatusFilter] = (0, import_react8.useState)("all");
  const [selectedCustomer, setSelectedCustomer] = (0, import_react8.useState)(null);
  const [showCustomerDetail, setShowCustomerDetail] = (0, import_react8.useState)(false);
  const [showCreateForm, setShowCreateForm] = (0, import_react8.useState)(false);
  const [showEditDialog, setShowEditDialog] = (0, import_react8.useState)(false);
  const { pagination, handlePageChange, updatePaginationFromResponse } = usePagination({
    initialLimit
  });
  const { query: searchTerm, handleSearchChange: throttledSearchChange } = useThrottledSearch({
    delay: 300,
    minLength: 0,
    onSearch: (query) => {
      fetchCustomers(1, query, cityFilter, stateFilter, countryFilter, idTypeFilter, statusFilter);
    }
  });
  const fetchCustomers = (0, import_react8.useCallback)(async (page = pagination.currentPage, searchQuery = "", city = "", state = "", country = "", idType = "all", status = "all") => {
    try {
      setLoading(true);
      let response;
      if (useSearchCustomers) {
        const filters2 = {
          search: searchQuery || void 0,
          city: city || void 0,
          state: state || void 0,
          country: country || void 0,
          idType: idType !== "all" ? idType : void 0,
          isActive: status !== "all" ? status === "active" : void 0,
          merchantId,
          outletId,
          // Add pagination parameters
          page,
          limit: pagination.limit,
          offset: (page - 1) * pagination.limit
        };
        response = await import_utils4.customersApi.searchCustomers(filters2);
      } else {
        response = await import_utils4.customersApi.getCustomersPaginated(page, pagination.limit);
      }
      if (response.success && response.data) {
        if (useSearchCustomers) {
          const searchResponse = response.data;
          const customersData = searchResponse.customers || [];
          const total = searchResponse.total || 0;
          const totalPagesCount = searchResponse.totalPages || 1;
          const currentPage = searchResponse.page || 1;
          const hasMore = searchResponse.hasMore || false;
          setCustomers(customersData);
          updatePaginationFromResponse({
            total,
            limit: pagination.limit,
            offset: (currentPage - 1) * pagination.limit,
            hasMore
          });
        } else {
          const customersResponse = response.data;
          const customersData = customersResponse.customers || [];
          const total = customersResponse.total || 0;
          const totalPagesCount = customersResponse.totalPages || 1;
          setCustomers(customersData);
          updatePaginationFromResponse({
            total,
            limit: pagination.limit,
            offset: (page - 1) * pagination.limit,
            hasMore: page < totalPagesCount
          });
        }
      } else {
        console.error("API Error:", response.error);
        setCustomers([]);
      }
    } catch (error) {
      console.error("Error fetching customers:", error);
      setCustomers([]);
    } finally {
      setLoading(false);
    }
  }, [pagination.currentPage, pagination.limit, useSearchCustomers, merchantId, outletId, updatePaginationFromResponse]);
  (0, import_react8.useEffect)(() => {
    const timeoutId = setTimeout(() => {
      handlePageChange(1);
      fetchCustomers(1, searchTerm, cityFilter, stateFilter, countryFilter, idTypeFilter, statusFilter);
    }, 300);
    return () => clearTimeout(timeoutId);
  }, [cityFilter, stateFilter, countryFilter, idTypeFilter, statusFilter, handlePageChange]);
  const filteredCustomers = (0, import_react8.useMemo)(() => {
    if (useSearchCustomers) {
      return customers;
    } else {
      return (customers || []).filter((customer) => {
        if (!customer || typeof customer !== "object") {
          return false;
        }
        const fullName = `${customer.firstName || ""} ${customer.lastName || ""}`.trim();
        const matchesSearch = fullName.toLowerCase().includes(searchTerm.toLowerCase()) || (customer.email || "").toLowerCase().includes(searchTerm.toLowerCase()) || (customer.phone || "").toLowerCase().includes(searchTerm.toLowerCase()) || (customer.address || "").toLowerCase().includes(searchTerm.toLowerCase());
        const matchesCity = !cityFilter || (customer.city || "").toLowerCase().includes(cityFilter.toLowerCase());
        const matchesState = !stateFilter || (customer.state || "").toLowerCase().includes(stateFilter.toLowerCase());
        const matchesCountry = !countryFilter || (customer.country || "").toLowerCase().includes(countryFilter.toLowerCase());
        const matchesIdType = idTypeFilter === "all" || customer.idType === idTypeFilter;
        const matchesStatus = statusFilter === "all" || statusFilter === "active" && customer.isActive || statusFilter === "inactive" && !customer.isActive;
        return matchesSearch && matchesCity && matchesState && matchesCountry && matchesIdType && matchesStatus;
      });
    }
  }, [customers, searchTerm, cityFilter, stateFilter, countryFilter, idTypeFilter, statusFilter, useSearchCustomers]);
  const stats = (0, import_react8.useMemo)(() => {
    if (!enableStats)
      return void 0;
    const customersArray = customers || [];
    const totalCustomers = customersArray.length;
    const activeCustomers = customersArray.filter((c) => c.isActive).length;
    const inactiveCustomers = customersArray.filter((c) => !c.isActive).length;
    const customersWithEmail = customersArray.filter((c) => c.email && c.email.trim() !== "").length;
    const customersWithAddress = customersArray.filter((c) => c.address && c.address.trim() !== "").length;
    return {
      totalCustomers,
      activeCustomers,
      inactiveCustomers,
      customersWithEmail,
      customersWithAddress
    };
  }, [customers, enableStats]);
  const filters = (0, import_react8.useMemo)(() => ({
    search: searchTerm,
    city: cityFilter || void 0,
    state: stateFilter || void 0,
    country: countryFilter || void 0,
    idType: idTypeFilter !== "all" ? idTypeFilter : void 0,
    isActive: statusFilter !== "all" ? statusFilter === "active" : void 0,
    merchantId,
    outletId
  }), [searchTerm, cityFilter, stateFilter, countryFilter, idTypeFilter, statusFilter, merchantId, outletId]);
  const handleViewCustomer = (0, import_react8.useCallback)((customer) => {
    setSelectedCustomer(customer);
    setShowCustomerDetail(true);
  }, []);
  const handleEditCustomer = (0, import_react8.useCallback)((customer) => {
    setSelectedCustomer(customer);
    setShowEditDialog(true);
  }, []);
  const handleToggleStatus = (0, import_react8.useCallback)(async (customer) => {
    try {
      const response = await import_utils4.customersApi.updateCustomer(customer.id, {
        id: customer.id,
        isActive: !customer.isActive
      });
      if (response.success) {
        fetchCustomers();
      } else {
        throw new Error(response.error || "Failed to update customer status");
      }
    } catch (error) {
      console.error("Error updating customer status:", error);
    }
  }, [fetchCustomers]);
  const handleCustomerUpdated = (0, import_react8.useCallback)((updatedCustomer) => {
    setShowEditDialog(false);
    setShowCustomerDetail(false);
    fetchCustomers();
  }, [fetchCustomers]);
  const handleCustomerError = (0, import_react8.useCallback)((error) => {
    console.error("Customer operation error:", error);
  }, []);
  const handleCustomerRowAction = (0, import_react8.useCallback)((action, customerId) => {
    const customer = customers.find((c) => c.id === customerId);
    if (!customer)
      return;
    switch (action) {
      case "view":
        handleViewCustomer(customer);
        break;
      case "edit":
        handleEditCustomer(customer);
        break;
      case "viewOrders":
        console.log("\u{1F504} Navigating to customer orders page:", `/customers/${customerId}/orders`);
        router.push(`/customers/${customerId}/orders`);
        break;
      case "activate":
      case "deactivate":
        handleToggleStatus(customer);
        break;
      case "delete":
        console.log("Delete customer:", customerId);
        break;
      default:
        console.log("Unknown action:", action);
    }
  }, [customers, handleViewCustomer, handleEditCustomer, handleToggleStatus, router]);
  const handleAddCustomer = (0, import_react8.useCallback)(() => {
    setShowCreateForm(true);
  }, []);
  const handleExportCustomers = (0, import_react8.useCallback)(() => {
    console.log("Export functionality coming soon!");
  }, []);
  const handleFiltersChange = (0, import_react8.useCallback)((newFilters) => {
    setCityFilter(newFilters.city || "");
    setStateFilter(newFilters.state || "");
    setCountryFilter(newFilters.country || "");
    setIdTypeFilter(newFilters.idType || "all");
    setStatusFilter(newFilters.isActive !== void 0 ? newFilters.isActive ? "active" : "inactive" : "all");
    handlePageChange(1);
  }, [handlePageChange]);
  const handleSearchChange = (0, import_react8.useCallback)((searchValue) => {
    throttledSearchChange(searchValue);
  }, [throttledSearchChange]);
  const handleClearFilters = (0, import_react8.useCallback)(() => {
    throttledSearchChange("");
    setCityFilter("");
    setStateFilter("");
    setCountryFilter("");
    setIdTypeFilter("all");
    setStatusFilter("all");
    handlePageChange(1);
  }, [throttledSearchChange, handlePageChange]);
  const handlePageChangeWithFetch = (0, import_react8.useCallback)((page) => {
    handlePageChange(page);
    fetchCustomers(page, searchTerm, cityFilter, stateFilter, countryFilter, idTypeFilter, statusFilter);
  }, [handlePageChange, fetchCustomers, searchTerm, cityFilter, stateFilter, countryFilter, idTypeFilter, statusFilter]);
  const handleCustomerCreated = (0, import_react8.useCallback)(async (customerData) => {
    try {
      const customerInput = {
        ...customerData,
        merchantId: 1
        // TODO: Get from user context or props
      };
      const response = await import_utils4.customersApi.createCustomer(customerInput);
      if (response.success) {
        setShowCreateForm(false);
        fetchCustomers();
      } else {
        throw new Error(response.error || "Failed to create customer");
      }
    } catch (error) {
      console.error("Error creating customer:", error);
      throw error;
    }
  }, [fetchCustomers]);
  const handleCustomerUpdatedAsync = (0, import_react8.useCallback)(async (customerData) => {
    if (!selectedCustomer)
      return;
    try {
      const response = await import_utils4.customersApi.updateCustomer(selectedCustomer.id, customerData);
      if (response.success) {
        setShowEditDialog(false);
        fetchCustomers();
      } else {
        throw new Error(response.error || "Failed to update customer");
      }
    } catch (error) {
      console.error("Error updating customer:", error);
      throw error;
    }
  }, [selectedCustomer, fetchCustomers]);
  return {
    // State
    customers,
    loading,
    searchTerm,
    cityFilter,
    stateFilter,
    countryFilter,
    idTypeFilter,
    statusFilter,
    selectedCustomer,
    showCustomerDetail,
    showCreateForm,
    showEditDialog,
    pagination,
    // Actions
    setSearchTerm: throttledSearchChange,
    // Use throttled search for better performance
    setCityFilter,
    setStateFilter,
    setCountryFilter,
    setIdTypeFilter,
    setStatusFilter,
    setSelectedCustomer,
    setShowCustomerDetail,
    setShowCreateForm,
    setShowEditDialog,
    // Handlers
    fetchCustomers,
    handleViewCustomer,
    handleEditCustomer,
    handleToggleStatus,
    handleCustomerUpdated,
    handleCustomerError,
    handleCustomerRowAction,
    handleAddCustomer,
    handleExportCustomers,
    handleFiltersChange,
    handleSearchChange,
    handleClearFilters,
    handlePageChangeWithFetch,
    handleCustomerCreated,
    handleCustomerUpdatedAsync,
    // Computed values
    filteredCustomers,
    filters,
    stats
  };
};

// src/hooks/useOrderManagement.ts
=======
// src/utils/useDedupedApi.ts
>>>>>>> 4c70f069
var import_react9 = require("react");
var requestCache = /* @__PURE__ */ new Map();
var dataCache = /* @__PURE__ */ new Map();
function useDedupedApi(options) {
  const {
    filters,
    fetchFn,
    enabled = true,
    staleTime = 3e4,
    // 30 seconds
    cacheTime = 3e5,
    // 5 minutes
    refetchOnWindowFocus = false,
    refetchOnMount = true
    // Default to true for backwards compatibility
  } = options;
  const [data, setData] = (0, import_react9.useState)(null);
  const [loading, setLoading] = (0, import_react9.useState)(true);
<<<<<<< HEAD
  const [searchTerm, setSearchTerm] = (0, import_react9.useState)("");
  const [statusFilter, setStatusFilter] = (0, import_react9.useState)("all");
  const [orderTypeFilter, setOrderTypeFilter] = (0, import_react9.useState)("all");
  const [outletFilter, setOutletFilter] = (0, import_react9.useState)("all");
  const [dateRangeFilter, setDateRangeFilter] = (0, import_react9.useState)({ start: "", end: "" });
  const [sortBy, setSortBy] = (0, import_react9.useState)("createdAt");
  const [sortOrder, setSortOrder] = (0, import_react9.useState)("desc");
  const [selectedOrder, setSelectedOrder] = (0, import_react9.useState)(null);
  const [showOrderDetail, setShowOrderDetail] = (0, import_react9.useState)(false);
  const [showCreateForm, setShowCreateForm] = (0, import_react9.useState)(false);
  const [showEditDialog, setShowEditDialog] = (0, import_react9.useState)(false);
  const [stats, setStats] = (0, import_react9.useState)(null);
  const { pagination, handlePageChange: paginationPageChange, updatePaginationFromResponse } = usePagination({
    initialLimit,
    initialOffset: 0
  });
  const { handleSearchChange: throttledSearchChange } = useThrottledSearch({
    minLength: 0,
    delay: 300,
    onSearch: (query) => {
      fetchOrders(1, query, statusFilter, orderTypeFilter, outletFilter, dateRangeFilter, sortBy, sortOrder);
    }
  });
  const fetchOrders = (0, import_react9.useCallback)(async (page = 1, searchQuery = "", status = "all", orderType = "all", outlet = "all", dateRange = { start: "", end: "" }, sortByParam = "createdAt", sortOrderParam = "desc") => {
    try {
      setLoading(true);
      let response;
      if (useSearchOrders) {
        const filters = {
          search: searchQuery || void 0,
          status: status !== "all" ? status : void 0,
          orderType: orderType !== "all" ? orderType : void 0,
          outletId: outlet !== "all" ? parseInt(outlet) : void 0,
          startDate: dateRange.start || void 0,
          endDate: dateRange.end || void 0,
          // Add pagination parameters
          limit: pagination.limit,
          offset: (page - 1) * pagination.limit,
          page
        };
        console.log("\u{1F50D} fetchOrders - Calling API with filters:", {
          outletParam: outlet,
          outletId: filters.outletId,
          status: filters.status,
          orderType: filters.orderType
        });
        response = await import_utils5.ordersApi.searchOrders(filters);
      } else {
        response = await import_utils5.ordersApi.getOrdersPaginated(page, pagination.limit);
      }
      if (response.success && response.data) {
        let ordersData;
        let total;
        let totalPagesCount;
        if (Array.isArray(response.data)) {
          ordersData = response.data;
          total = response.data.length;
          totalPagesCount = 1;
        } else if (response.data.orders) {
          ordersData = response.data.orders;
          total = response.data.total || 0;
          totalPagesCount = response.data.totalPages || 1;
        } else {
          ordersData = [];
          total = 0;
          totalPagesCount = 1;
        }
        setOrders(ordersData);
        updatePaginationFromResponse({
          total,
          limit: pagination.limit,
          offset: (page - 1) * pagination.limit,
          hasMore: page < totalPagesCount
        });
      }
    } catch (error) {
      console.error("Error fetching orders:", error);
    } finally {
      setLoading(false);
    }
  }, [pagination.limit, useSearchOrders, updatePaginationFromResponse]);
  const fetchStats = (0, import_react9.useCallback)(async () => {
    if (!enableStats)
      return;
    try {
      console.log("Fetching order stats...");
      const response = await import_utils5.ordersApi.getOrderStats();
      console.log("Order stats response:", response);
      if (response.success && response.data) {
        console.log("Setting stats:", response.data);
        setStats(response.data);
      } else {
        console.error("Stats API failed:", response);
      }
    } catch (error) {
      console.error("Error fetching stats:", error);
    }
  }, [enableStats]);
  (0, import_react9.useEffect)(() => {
    fetchOrders(1, searchTerm, statusFilter, orderTypeFilter, outletFilter, dateRangeFilter, sortBy, sortOrder);
  }, [searchTerm, statusFilter, orderTypeFilter, outletFilter, dateRangeFilter, sortBy, sortOrder]);
=======
  const [error, setError] = (0, import_react9.useState)(null);
  const [isStale, setIsStale] = (0, import_react9.useState)(false);
  const [refetchTrigger, setRefetchTrigger] = (0, import_react9.useState)(0);
  const fetchIdRef = (0, import_react9.useRef)(0);
  const filtersRef = (0, import_react9.useRef)("");
  const fetchFnRef = (0, import_react9.useRef)(fetchFn);
  fetchFnRef.current = fetchFn;
  const cacheKey = JSON.stringify(filters);
>>>>>>> 4c70f069
  (0, import_react9.useEffect)(() => {
    if (!enabled) {
      setLoading(false);
      return;
    }
    if (cacheKey === filtersRef.current && data !== null) {
      console.log("\u{1F50D} useDedupedApi: Filters unchanged, skipping fetch");
      return;
    }
    filtersRef.current = cacheKey;
    fetchIdRef.current += 1;
    const currentFetchId = fetchIdRef.current;
    console.log(`\u{1F50D} Fetch #${currentFetchId}: Starting...`);
    const cached = dataCache.get(cacheKey);
    if (cached) {
      const now = Date.now();
      const isCacheStale = now - cached.timestamp > cached.staleTime;
      if (!isCacheStale) {
        if (refetchOnMount) {
          console.log(`\u2705 Fetch #${currentFetchId}: Cache HIT (fresh) - but refetchOnMount=true, showing cache and fetching new data`);
          setData(cached.data);
          setLoading(false);
          setError(null);
          setIsStale(false);
        } else {
          console.log(`\u2705 Fetch #${currentFetchId}: Cache HIT (fresh) - refetchOnMount=false, using cache`);
          setData(cached.data);
          setLoading(false);
          setError(null);
          setIsStale(false);
          return;
        }
      } else {
        console.log(`\u23F0 Fetch #${currentFetchId}: Cache HIT (stale) - showing stale data`);
        setData(cached.data);
        setIsStale(true);
      }
    }
    const existingRequest = requestCache.get(cacheKey);
    if (existingRequest) {
      console.log(`\u{1F504} Fetch #${currentFetchId}: DEDUPLICATION - waiting for existing request`);
      existingRequest.then((result) => {
        if (currentFetchId === fetchIdRef.current) {
          setData(result);
          setLoading(false);
          setError(null);
          setIsStale(false);
          console.log(`\u2705 Fetch #${currentFetchId}: Got deduplicated result`);
        } else {
          console.log(`\u23ED\uFE0F Fetch #${currentFetchId}: Stale, ignoring`);
        }
      }).catch((err) => {
        if (currentFetchId === fetchIdRef.current) {
          const error2 = err instanceof Error ? err : new Error("Unknown error");
          setError(error2);
          setLoading(false);
          console.error(`\u274C Fetch #${currentFetchId}: Dedup ERROR:`, error2);
        }
      });
      return;
    }
    setLoading(true);
    setError(null);
    const requestPromise = fetchFnRef.current(filters);
    requestCache.set(cacheKey, requestPromise);
    requestPromise.then((result) => {
      if (currentFetchId !== fetchIdRef.current) {
        console.log(`\u23ED\uFE0F Fetch #${currentFetchId}: Stale, ignoring result`);
        return;
      }
      console.log(`\u2705 Fetch #${currentFetchId}: SUCCESS - caching data`);
      dataCache.set(cacheKey, {
        data: result,
        timestamp: Date.now(),
        staleTime
      });
      const now = Date.now();
      for (const [key, cached2] of dataCache.entries()) {
        if (now - cached2.timestamp > cacheTime) {
          dataCache.delete(key);
          console.log(`\u{1F9F9} Cleaned up old cache entry: ${key}`);
        }
      }
      setData(result);
      setError(null);
      setIsStale(false);
      setLoading(false);
    }).catch((err) => {
      if (currentFetchId !== fetchIdRef.current) {
        console.log(`\u23ED\uFE0F Fetch #${currentFetchId}: Stale, ignoring error`);
        return;
      }
      const error2 = err instanceof Error ? err : new Error("Unknown error");
      setError(error2);
      setLoading(false);
      console.error(`\u274C Fetch #${currentFetchId}: ERROR:`, error2);
    }).finally(() => {
      requestCache.delete(cacheKey);
    });
  }, [cacheKey, enabled, staleTime, cacheTime, refetchTrigger]);
  (0, import_react9.useEffect)(() => {
    if (!refetchOnWindowFocus || !enabled)
      return;
    const handleFocus = () => {
      const cached = dataCache.get(cacheKey);
      if (!cached)
        return;
      const now = Date.now();
      const isCacheStale = now - cached.timestamp > cached.staleTime;
      if (isCacheStale) {
        console.log("\u{1F504} Window focus: Refetching stale data");
        filtersRef.current = "";
        fetchIdRef.current += 1;
      }
    };
    window.addEventListener("focus", handleFocus);
    return () => window.removeEventListener("focus", handleFocus);
  }, [refetchOnWindowFocus, enabled, cacheKey, staleTime]);
  const refetch = (0, import_react9.useCallback)(async () => {
    if (!enabled)
      return;
    console.log("\u{1F504} Manual refetch triggered");
    dataCache.delete(cacheKey);
    filtersRef.current = "";
    fetchIdRef.current += 1;
    setRefetchTrigger((prev) => prev + 1);
  }, [enabled, cacheKey]);
  return {
    data,
    loading,
    error,
    refetch,
    isStale
  };
}
<<<<<<< HEAD

// src/hooks/useProductAvailability.ts
var import_react10 = require("react");
function useProductAvailability() {
  const calculateAvailability = (0, import_react10.useCallback)((product, pickupDate, returnDate, requestedQuantity, existingOrders = []) => {
    const pickup = new Date(pickupDate);
    const return_ = new Date(returnDate);
    if (pickup >= return_) {
      return {
        available: false,
        availableQuantity: 0,
        conflicts: [],
        message: "Return date must be after pickup date"
      };
    }
    const conflicts = existingOrders.filter((order) => {
      if (order.orderType !== "RENT")
        return false;
      const activeStatuses = ["RESERVED", "PICKUPED"];
      if (!activeStatuses.includes(order.status))
        return false;
      const hasProduct = order.orderItems.some((item) => item.productId === product.id);
      if (!hasProduct)
        return false;
      const orderPickup = new Date(order.pickupPlanAt);
      const orderReturn = new Date(order.returnPlanAt);
      return pickup <= orderReturn && return_ >= orderPickup || orderPickup <= return_ && orderReturn >= pickup;
    });
    const conflictingQuantity = conflicts.reduce((total, order) => {
      const orderItem = order.orderItems.find((item) => item.productId === product.id);
      return total + (orderItem?.quantity || 0);
    }, 0);
    const availableQuantity = Math.max(0, product.available - conflictingQuantity);
    const available = availableQuantity >= requestedQuantity;
    let message = "";
    if (available) {
      message = `Available: ${availableQuantity} units`;
    } else {
      message = `Only ${availableQuantity} units available (requested: ${requestedQuantity})`;
    }
    return {
      available,
      availableQuantity,
      conflicts,
      message
    };
  }, []);
  const isProductAvailable = (0, import_react10.useCallback)((product, pickupDate, returnDate, requestedQuantity, existingOrders = []) => {
    const status = calculateAvailability(product, pickupDate, returnDate, requestedQuantity, existingOrders);
    return status.available;
  }, [calculateAvailability]);
  const getAvailabilityForDateRange = (0, import_react10.useCallback)((product, startDate, endDate, existingOrders = []) => {
    const start = new Date(startDate);
    const end = new Date(endDate);
    const results = [];
    for (let date = new Date(start); date <= end; date.setDate(date.getDate() + 1)) {
      const dateStr = date.toISOString().split("T")[0];
      const status = calculateAvailability(
        product,
        dateStr,
        dateStr,
        1,
        existingOrders
      );
      results.push({
        date: dateStr,
        available: status.availableQuantity,
        conflicts: status.conflicts
      });
    }
    return results;
  }, [calculateAvailability]);
=======
function clearApiCache() {
  requestCache.clear();
  dataCache.clear();
  console.log("\u{1F9F9} API Cache cleared");
}
function getApiCacheStats() {
>>>>>>> 4c70f069
  return {
    requestCacheSize: requestCache.size,
    dataCacheSize: dataCache.size,
    cacheKeys: Array.from(dataCache.keys())
  };
}

// src/hooks/useCustomersData.ts
var import_utils4 = require("@rentalshop/utils");
function useCustomersData(options) {
  const { filters, enabled = true } = options;
  const result = useDedupedApi({
    filters,
    fetchFn: async (filters2) => {
      console.log("\u{1F465} useCustomersData: Fetching with filters:", filters2);
      const response = await import_utils4.customersApi.searchCustomers(filters2);
      if (!response.success || !response.data) {
        throw new Error("Failed to fetch customers");
      }
      const apiData = response.data;
      const transformed = {
        customers: apiData.customers || [],
        total: apiData.total || 0,
        page: apiData.page || 1,
        currentPage: apiData.page || 1,
        // Alias for compatibility
        limit: apiData.limit || 25,
        hasMore: apiData.hasMore || false,
        totalPages: apiData.totalPages || 1
      };
      console.log("\u2705 useCustomersData: Success:", {
        customersCount: transformed.customers.length,
        total: transformed.total,
        page: transformed.page
      });
      return transformed;
    },
    enabled,
    staleTime: 3e4,
    // 30 seconds cache
    cacheTime: 3e5,
    // 5 minutes
    refetchOnWindowFocus: false
  });
  return result;
}

// src/hooks/useMerchantsData.ts
var import_utils5 = require("@rentalshop/utils");
function useMerchantsData(options) {
  const { filters, enabled = true } = options;
  const result = useDedupedApi({
    filters,
    fetchFn: async (filters2) => {
      console.log("\u{1F3E2} useMerchantsData: Fetching with filters:", filters2);
      const response = await import_utils5.merchantsApi.getMerchants();
      if (!response.success || !response.data) {
        throw new Error("Failed to fetch merchants");
      }
      const apiData = response.data;
      const merchantsArray = apiData.merchants || [];
      console.log("\u{1F3E2} useMerchantsData - API Response:", {
        hasData: !!apiData,
        hasMerchantsArray: !!merchantsArray,
        merchantsCount: merchantsArray.length,
        firstMerchant: merchantsArray[0]
      });
      let filteredMerchants = merchantsArray;
      if (filters2.search) {
        const searchLower = filters2.search.toLowerCase();
        filteredMerchants = filteredMerchants.filter(
          (m2) => m2.name?.toLowerCase().includes(searchLower) || m2.email?.toLowerCase().includes(searchLower)
        );
      }
      if (filters2.status && filters2.status !== "all") {
        filteredMerchants = filteredMerchants.filter(
          (m2) => filters2.status === "active" ? m2.isActive : !m2.isActive
        );
      }
      if (filters2.plan && filters2.plan !== "all") {
        filteredMerchants = filteredMerchants.filter(
          (m2) => String(m2.planId) === filters2.plan
        );
      }
      if (filters2.sortBy) {
        filteredMerchants.sort((a2, b) => {
          const aVal = a2[filters2.sortBy];
          const bVal = b[filters2.sortBy];
          const order = filters2.sortOrder === "desc" ? -1 : 1;
          return (aVal > bVal ? 1 : -1) * order;
        });
      }
      const page = filters2.page || 1;
      const limit = filters2.limit || 10;
      const startIndex = (page - 1) * limit;
      const endIndex = startIndex + limit;
      const paginatedMerchants = filteredMerchants.slice(startIndex, endIndex);
      const total = filteredMerchants.length;
      const totalPages = Math.ceil(total / limit);
      const transformed = {
        merchants: paginatedMerchants,
        total,
        page,
        currentPage: page,
        limit,
        hasMore: endIndex < total,
        totalPages
      };
      console.log("\u2705 useMerchantsData: Success:", {
        merchantsCount: transformed.merchants.length,
        total: transformed.total,
        page: transformed.page
      });
      return transformed;
    },
    enabled,
    staleTime: 3e4,
    // 30 seconds cache
    cacheTime: 3e5,
    // 5 minutes
    refetchOnWindowFocus: false
  });
  return result;
}

// src/hooks/useOrdersData.ts
var import_utils6 = require("@rentalshop/utils");
function useOrdersData(options) {
  const { filters, enabled = true } = options;
  const result = useDedupedApi({
    filters,
    fetchFn: async (filters2) => {
      console.log("\u{1F4E6} useOrdersData: Fetching with filters:", filters2);
      const response = await import_utils6.ordersApi.searchOrders(filters2);
      if (!response.success || !response.data) {
        throw new Error("Failed to fetch orders");
      }
      const apiData = response.data;
      const transformed = {
        orders: apiData.orders || [],
        total: apiData.total || 0,
        page: apiData.page || 1,
        currentPage: apiData.page || 1,
        // Alias for compatibility
        limit: apiData.limit || 25,
        hasMore: apiData.hasMore || false,
        totalPages: apiData.totalPages || 1
      };
      console.log("\u2705 useOrdersData: Success:", {
        ordersCount: transformed.orders.length,
        total: transformed.total,
        page: transformed.page
      });
      return transformed;
    },
    enabled,
    staleTime: 3e4,
    // 30 seconds cache
    cacheTime: 3e5,
    // 5 minutes
    refetchOnWindowFocus: false
  });
  return result;
}

// src/hooks/usePagination.ts
var import_react10 = require("react");
var import_constants = require("@rentalshop/constants");
function usePagination(config = {}) {
  const { initialLimit = import_constants.PAGINATION.DEFAULT_PAGE_SIZE, initialOffset = 0 } = config;
  const [pagination, setPaginationState] = (0, import_react10.useState)({
    total: 0,
    limit: initialLimit,
    offset: initialOffset,
    hasMore: false,
    currentPage: 1,
    totalPages: 1
  });
  const setPagination = (0, import_react10.useCallback)((newPagination) => {
    setPaginationState((prev) => ({
      ...prev,
      ...newPagination,
      currentPage: Math.floor((newPagination.offset ?? prev.offset) / (newPagination.limit ?? prev.limit)) + 1,
      totalPages: Math.ceil((newPagination.total ?? prev.total) / (newPagination.limit ?? prev.limit))
    }));
  }, []);
  const handlePageChange = (0, import_react10.useCallback)((page) => {
    const newOffset = (page - 1) * pagination.limit;
    setPagination({
      offset: newOffset,
      currentPage: page
    });
  }, [pagination.limit, setPagination]);
  const resetPagination = (0, import_react10.useCallback)(() => {
    setPagination({
      total: 0,
      offset: initialOffset,
      hasMore: false,
      currentPage: 1,
      totalPages: 1
    });
  }, [initialOffset, setPagination]);
  const updatePaginationFromResponse = (0, import_react10.useCallback)((response) => {
    setPagination({
      total: response.total,
      limit: response.limit,
      offset: response.offset,
      hasMore: response.hasMore ?? response.offset + response.limit < response.total,
      currentPage: Math.floor(response.offset / response.limit) + 1,
      totalPages: Math.ceil(response.total / response.limit)
    });
  }, [setPagination]);
  return {
    pagination,
    setPagination,
    handlePageChange,
    resetPagination,
    updatePaginationFromResponse
  };
}

// src/hooks/usePaymentsData.ts
var import_utils7 = require("@rentalshop/utils");
function usePaymentsData(options) {
  const { filters, enabled = true } = options;
  const result = useDedupedApi({
    filters,
    fetchFn: async (filters2) => {
      console.log("\u{1F4B0} usePaymentsData: Fetching with filters:", filters2);
      const response = await import_utils7.paymentsApi.getPayments();
      if (!response.success || !response.data) {
        throw new Error("Failed to fetch payments");
      }
      const apiData = response.data;
      const paymentsArray = Array.isArray(apiData) ? apiData : apiData.payments || [];
      console.log("\u{1F4B0} usePaymentsData - API Response:", {
        hasData: !!apiData,
        isArray: Array.isArray(apiData),
        paymentsCount: paymentsArray.length,
        firstPayment: paymentsArray[0]
      });
      let filteredPayments = paymentsArray;
      if (filters2.search) {
        const searchLower = filters2.search.toLowerCase();
        filteredPayments = filteredPayments.filter(
          (p2) => p2.subscription?.merchant?.name?.toLowerCase().includes(searchLower) || p2.invoiceNumber?.toLowerCase().includes(searchLower) || p2.transactionId?.toLowerCase().includes(searchLower)
        );
      }
      if (filters2.status && filters2.status !== "all") {
        filteredPayments = filteredPayments.filter(
          (p2) => p2.status?.toLowerCase() === filters2.status?.toLowerCase()
        );
      }
      if (filters2.dateFilter && filters2.dateFilter !== "all") {
        const now = /* @__PURE__ */ new Date();
        filteredPayments = filteredPayments.filter((p2) => {
          const paymentDate = new Date(p2.createdAt);
          if (filters2.dateFilter === "today") {
            return now.toDateString() === paymentDate.toDateString();
          } else if (filters2.dateFilter === "this_month") {
            return now.getMonth() === paymentDate.getMonth() && now.getFullYear() === paymentDate.getFullYear();
          } else if (filters2.dateFilter === "this_year") {
            return now.getFullYear() === paymentDate.getFullYear();
          }
          return true;
        });
      }
      if (filters2.sortBy) {
        filteredPayments.sort((a2, b) => {
          const aVal = a2[filters2.sortBy];
          const bVal = b[filters2.sortBy];
          const order = filters2.sortOrder === "desc" ? -1 : 1;
          return (aVal > bVal ? 1 : -1) * order;
        });
      }
      const page = filters2.page || 1;
      const limit = filters2.limit || 20;
      const startIndex = (page - 1) * limit;
      const endIndex = startIndex + limit;
      const paginatedPayments = filteredPayments.slice(startIndex, endIndex);
      const total = filteredPayments.length;
      const totalPages = Math.ceil(total / limit);
      const transformed = {
        payments: paginatedPayments,
        total,
        page,
        currentPage: page,
        limit,
        hasMore: endIndex < total,
        totalPages
      };
      console.log("\u2705 usePaymentsData: Success:", {
        paymentsCount: transformed.payments.length,
        total: transformed.total,
        page: transformed.page
      });
      return transformed;
    },
    enabled,
    staleTime: 3e4,
    // 30 seconds cache
    cacheTime: 3e5,
    // 5 minutes
    refetchOnWindowFocus: false
  });
  return result;
}

// src/hooks/usePlansData.ts
var import_utils8 = require("@rentalshop/utils");
function usePlansData(options) {
  const { filters, enabled = true } = options;
  const result = useDedupedApi({
    filters,
    fetchFn: async (filters2) => {
      console.log("\u{1F4CB} usePlansData: Fetching with filters:", filters2);
      const response = await import_utils8.plansApi.getPlans();
      if (!response.success || !response.data) {
        throw new Error("Failed to fetch plans");
      }
      const apiData = response.data;
      const plansArray = Array.isArray(apiData) ? apiData : apiData.plans || [];
      console.log("\u{1F4CB} usePlansData - API Response:", {
        hasData: !!apiData,
        isArray: Array.isArray(apiData),
        plansCount: plansArray.length,
        firstPlan: plansArray[0]
      });
      let filteredPlans = plansArray;
      if (filters2.search) {
        const searchLower = filters2.search.toLowerCase();
        filteredPlans = filteredPlans.filter(
          (p2) => p2.name?.toLowerCase().includes(searchLower) || p2.description?.toLowerCase().includes(searchLower)
        );
      }
      if (filters2.status && filters2.status !== "all") {
        filteredPlans = filteredPlans.filter(
          (p2) => filters2.status === "active" ? p2.isActive : !p2.isActive
        );
      }
      if (filters2.sortBy) {
        filteredPlans.sort((a2, b) => {
          const aVal = a2[filters2.sortBy];
          const bVal = b[filters2.sortBy];
          const order = filters2.sortOrder === "desc" ? -1 : 1;
          return (aVal > bVal ? 1 : -1) * order;
        });
      }
      const page = filters2.page || 1;
      const limit = filters2.limit || 10;
      const startIndex = (page - 1) * limit;
      const endIndex = startIndex + limit;
      const paginatedPlans = filteredPlans.slice(startIndex, endIndex);
      const total = filteredPlans.length;
      const totalPages = Math.ceil(total / limit);
      const transformed = {
        plans: paginatedPlans,
        total,
        page,
        currentPage: page,
        limit,
        hasMore: endIndex < total,
        totalPages
      };
      console.log("\u2705 usePlansData: Success:", {
        plansCount: transformed.plans.length,
        total: transformed.total,
        page: transformed.page
      });
      return transformed;
    },
    enabled,
    staleTime: 3e4,
    // 30 seconds cache
    cacheTime: 3e5,
    // 5 minutes
    refetchOnWindowFocus: false
  });
  return result;
}

// src/hooks/useProductAvailability.ts
var import_react11 = require("react");
var import_utils9 = require("@rentalshop/utils");
function useProductAvailability() {
  const calculateAvailability = (0, import_react11.useCallback)((product, pickupDate, returnDate, requestedQuantity, existingOrders = []) => {
    const pickup = new Date(pickupDate);
    const return_ = new Date(returnDate);
    if (pickup >= return_) {
      return {
        available: false,
        availableQuantity: 0,
        conflicts: [],
        message: "Return date must be after pickup date"
      };
    }
<<<<<<< HEAD
  }, [products, searchTerm, categoryFilter, outletFilter, availabilityFilter, statusFilter, useSearchProducts]);
  const stats = (0, import_react12.useMemo)(() => {
    if (!enableStats)
      return void 0;
    const productsArray = products || [];
    const totalProducts = productsArray.length;
    const activeProducts = productsArray.filter((p) => p.isActive).length;
    const inactiveProducts = productsArray.filter((p) => !p.isActive).length;
    const inStockProducts = productsArray.filter((p) => p.available > 0).length;
    const outOfStockProducts = productsArray.filter((p) => p.available === 0).length;
    const lowStockProducts = productsArray.filter((p) => p.available > 0 && p.available < 5).length;
    const totalStockValue = productsArray.reduce((sum, product) => {
      const stockValue = product.available * (product.rentPrice || 0);
      return sum + stockValue;
=======
    const conflicts = existingOrders.filter((order) => {
      if (order.orderType !== "RENT")
        return false;
      const activeStatuses = ["RESERVED", "PICKUPED"];
      if (!activeStatuses.includes(order.status))
        return false;
      const hasProduct = order.orderItems.some((item) => item.productId === product.id);
      if (!hasProduct)
        return false;
      const orderPickup = new Date(order.pickupPlanAt);
      const orderReturn = new Date(order.returnPlanAt);
      return pickup <= orderReturn && return_ >= orderPickup || orderPickup <= return_ && orderReturn >= pickup;
    });
    const conflictingQuantity = conflicts.reduce((total, order) => {
      const orderItem = order.orderItems.find((item) => item.productId === product.id);
      return total + (orderItem?.quantity || 0);
>>>>>>> 4c70f069
    }, 0);
    const availableQuantity = Math.max(0, product.available - conflictingQuantity);
    const available = availableQuantity >= requestedQuantity;
    let message = "";
    if (available) {
      message = `Available: ${availableQuantity} units`;
    } else {
      message = `Only ${availableQuantity} units available (requested: ${requestedQuantity})`;
    }
    return {
      available,
      availableQuantity,
      conflicts,
      message
    };
  }, []);
<<<<<<< HEAD
  const handleProductRowAction = (0, import_react12.useCallback)((action, productId) => {
    const product = products.find((p) => p.id === productId);
    if (!product)
      return;
    switch (action) {
      case "view":
        handleViewProduct(product);
        break;
      case "view-orders":
        if (typeof window !== "undefined") {
          const currentPath = window.location.pathname;
          const merchantMatch = currentPath.match(/\/merchants\/(\d+)/);
          if (merchantMatch) {
            const merchantId2 = merchantMatch[1];
            window.location.href = `/merchants/${merchantId2}/products/${productId}/orders`;
          } else {
            window.location.href = `/products/${productId}/orders`;
          }
        }
        break;
      case "edit":
        handleEditProduct(product);
        break;
      case "activate":
      case "deactivate":
        handleToggleStatus(product);
        break;
      case "delete":
        setSelectedProduct(product);
        setShowDeleteDialog(true);
        break;
      default:
        console.log("Unknown action:", action);
=======
  const isProductAvailable = (0, import_react11.useCallback)((product, pickupDate, returnDate, requestedQuantity, existingOrders = []) => {
    const status = calculateAvailability(product, pickupDate, returnDate, requestedQuantity, existingOrders);
    return status.available;
  }, [calculateAvailability]);
  const getAvailabilityForDateRange = (0, import_react11.useCallback)((product, startDate, endDate, existingOrders = []) => {
    const start = new Date(startDate);
    const end = new Date(endDate);
    const results = [];
    for (let date = new Date(start); date <= end; date.setDate(date.getDate() + 1)) {
      const dateStr = (0, import_utils9.getUTCDateKey)(date);
      const status = calculateAvailability(
        product,
        dateStr,
        dateStr,
        1,
        existingOrders
      );
      results.push({
        date: dateStr,
        available: status.availableQuantity,
        conflicts: status.conflicts
      });
>>>>>>> 4c70f069
    }
    return results;
  }, [calculateAvailability]);
  return {
    calculateAvailability,
    isProductAvailable,
    getAvailabilityForDateRange
  };
}

// src/hooks/useProductsData.ts
var import_utils10 = require("@rentalshop/utils");
function useProductsData(options) {
  const { filters, enabled = true } = options;
  const result = useDedupedApi({
    filters,
    fetchFn: async (filters2) => {
      console.log("\u{1F4E6} useProductsData: Fetching with filters:", filters2);
      const response = await import_utils10.productsApi.searchProducts(filters2);
      if (!response.success || !response.data) {
        throw new Error("Failed to fetch products");
      }
<<<<<<< HEAD
    } catch (error) {
      console.error("Error creating product:", error);
      throw error;
    }
  }, [fetchProducts]);
  const handleProductUpdatedAsync = (0, import_react12.useCallback)(async (productData) => {
    if (!selectedProduct)
      return;
    try {
      const response = await import_utils7.productsApi.updateProduct(selectedProduct.id, productData);
      if (response.success) {
        setShowEditDialog(false);
        fetchProducts();
      } else {
        throw new Error(response.error || "Failed to update product");
=======
      const apiData = response.data;
      const transformed = {
        products: apiData.products || [],
        total: apiData.total || 0,
        page: apiData.page || 1,
        currentPage: apiData.page || 1,
        // Alias for compatibility
        limit: apiData.limit || 25,
        hasMore: apiData.hasMore || false,
        totalPages: apiData.totalPages || 1
      };
      console.log("\u2705 useProductsData: Success:", {
        productsCount: transformed.products.length,
        total: transformed.total,
        page: transformed.page
      });
      return transformed;
    },
    enabled,
    staleTime: 3e4,
    // 30 seconds cache
    cacheTime: 3e5,
    // 5 minutes
    refetchOnWindowFocus: false
  });
  return result;
}

// src/hooks/useSubscriptionsData.ts
var import_utils11 = require("@rentalshop/utils");
function useSubscriptionsData(options) {
  const { filters, enabled = true } = options;
  const result = useDedupedApi({
    filters,
    fetchFn: async (filters2) => {
      console.log("\u{1F4B3} useSubscriptionsData: Fetching with filters:", filters2);
      const response = await import_utils11.subscriptionsApi.search({
        limit: filters2.limit || 20,
        offset: filters2.offset || (filters2.page ? (filters2.page - 1) * (filters2.limit || 20) : 0)
      });
      if (!response.success || !response.data) {
        throw new Error("Failed to fetch subscriptions");
>>>>>>> 4c70f069
      }
      const apiData = response.data;
      let subscriptionsArray = [];
      let total = 0;
      console.log("\u{1F4B3} useSubscriptionsData - API Response:", {
        hasData: !!apiData,
        isArray: Array.isArray(apiData),
        hasDataProperty: apiData && Array.isArray(apiData.data)
      });
      if (Array.isArray(apiData)) {
        subscriptionsArray = apiData;
        total = apiData.length;
      } else if (apiData && Array.isArray(apiData.data)) {
        subscriptionsArray = apiData.data;
        total = apiData.pagination?.total || apiData.data.length;
      } else {
        console.error("Invalid subscriptions data structure:", apiData);
      }
      const page = filters2.page || 1;
      const limit = filters2.limit || 20;
      const totalPages = Math.ceil(total / limit);
      const transformed = {
        subscriptions: subscriptionsArray,
        total,
        page,
        currentPage: page,
        limit,
        hasMore: page < totalPages,
        totalPages
      };
      console.log("\u2705 useSubscriptionsData: Success:", {
        subscriptionsCount: transformed.subscriptions.length,
        total: transformed.total,
        page: transformed.page
      });
      return transformed;
    },
    enabled,
    staleTime: 3e4,
    // 30 seconds cache
    cacheTime: 3e5,
    // 5 minutes
    refetchOnWindowFocus: false
  });
  return result;
}

// src/hooks/useSubscriptionError.ts
var import_react12 = require("react");
var import_ui = require("@rentalshop/ui");
function useSubscriptionError() {
  const [error, setError] = (0, import_react12.useState)(null);
  const { addToast } = (0, import_ui.useToasts)();
  const handleSubscriptionError = (0, import_react12.useCallback)((error2) => {
    console.error("Subscription error:", error2);
    if (error2?.error === "SUBSCRIPTION_ERROR" || error2?.code === "SUBSCRIPTION_REQUIRED") {
      const subscriptionError = {
        message: error2.message || "Subscription error occurred",
        subscriptionStatus: error2.subscriptionStatus,
        merchantStatus: error2.merchantStatus,
        code: error2.code
      };
      setError(subscriptionError);
      showSubscriptionError(subscriptionError);
    } else {
      addToast("error", "Error", error2?.message || "An error occurred");
    }
  }, [addToast]);
  const showSubscriptionError = (0, import_react12.useCallback)((error2) => {
    const { subscriptionStatus, merchantStatus } = error2;
    let message = error2.message;
    let action = "";
    if (subscriptionStatus === "paused") {
      message = "Your subscription is paused. Some features may be limited.";
      action = "Resume your subscription to access all features.";
    } else if (subscriptionStatus === "expired") {
      message = "Your subscription has expired. Please renew to continue.";
      action = "Choose a new plan to continue using the service.";
    } else if (subscriptionStatus === "cancelled") {
      message = "Your subscription has been cancelled.";
      action = "Choose a new plan to reactivate your account.";
    } else if (subscriptionStatus === "past_due") {
      message = "Payment is past due. Please update your payment method.";
      action = "Update your payment information to avoid service interruption.";
    } else if (merchantStatus && !["active"].includes(merchantStatus)) {
      message = `Your merchant account is ${merchantStatus}. Please contact support.`;
      action = "Contact support to resolve account issues.";
    }
    addToast("error", "Subscription Error", action ? `${message}

${action}` : message, 8e3);
  }, [addToast]);
  const clearError = (0, import_react12.useCallback)(() => {
    setError(null);
  }, []);
  return {
    handleSubscriptionError,
    showSubscriptionError,
    clearError,
    error
  };
}

// src/hooks/useThrottledSearch.ts
var import_react13 = require("react");
function useThrottledSearch(options) {
  const { delay, minLength, onSearch } = options;
  const [query, setQuery] = (0, import_react13.useState)("");
  const [isSearching, setIsSearching] = (0, import_react13.useState)(false);
  const timeoutRef = (0, import_react13.useRef)(null);
  const isSearchingRef = (0, import_react13.useRef)(false);
  const isInitialRender = (0, import_react13.useRef)(true);
  const onSearchRef = (0, import_react13.useRef)(onSearch);
  (0, import_react13.useEffect)(() => {
    onSearchRef.current = onSearch;
  }, [onSearch]);
  const handleSearchChange = (0, import_react13.useCallback)((value) => {
    console.log("\u{1F50D} useThrottledSearch: handleSearchChange called with:", value);
    setQuery(value);
    if (timeoutRef.current) {
      clearTimeout(timeoutRef.current);
    }
    if (value.length >= minLength) {
      console.log("\u{1F50D} useThrottledSearch: Query meets minLength, setting up timeout");
      setIsSearching(true);
      isSearchingRef.current = true;
      timeoutRef.current = setTimeout(() => {
        console.log("\u{1F50D} useThrottledSearch: Timeout executing, calling onSearch with:", value);
        onSearchRef.current(value);
        setIsSearching(false);
        isSearchingRef.current = false;
      }, delay);
    } else if (value.length === 0) {
      console.log("\u{1F50D} useThrottledSearch: Query is empty, clearing search");
      setIsSearching(false);
      isSearchingRef.current = false;
      if (!isInitialRender.current) {
        onSearchRef.current("");
      }
    } else {
      console.log("\u{1F50D} useThrottledSearch: Query too short, not searching");
      setIsSearching(false);
      isSearchingRef.current = false;
    }
  }, [delay, minLength]);
  const clearSearch = (0, import_react13.useCallback)(() => {
    setQuery("");
    setIsSearching(false);
    isSearchingRef.current = false;
    if (timeoutRef.current) {
      clearTimeout(timeoutRef.current);
    }
    if (!isInitialRender.current) {
      onSearchRef.current("");
    }
  }, []);
  const cleanup = (0, import_react13.useCallback)(() => {
    if (timeoutRef.current) {
      clearTimeout(timeoutRef.current);
    }
  }, []);
  (0, import_react13.useEffect)(() => {
    isInitialRender.current = false;
    return cleanup;
  }, [cleanup]);
  return {
    query,
    isSearching,
    handleSearchChange,
    clearSearch,
    cleanup,
    setQuery
  };
}

// src/hooks/useToast.ts
var import_react14 = require("react");
var import_utils12 = require("@rentalshop/utils");
var import_ui2 = require("@rentalshop/ui");
var useErrorHandler = (options = {}) => {
  const {
    onLogin,
    onRetry,
    onDismiss,
    autoHandleAuth = true
  } = options;
  const [isLoading, setIsLoading] = (0, import_react14.useState)(false);
  const { addToast } = (0, import_ui2.useToasts)();
  const handleError = (0, import_react14.useCallback)((error) => {
    const errorInfo = (0, import_utils12.analyzeError)(error);
    return errorInfo;
  }, []);
  const showErrorToast = (0, import_react14.useCallback)((error) => {
    const errorInfo = (0, import_utils12.analyzeError)(error);
    const toastType = (0, import_utils12.getToastType)(errorInfo.type);
    let toastMessage = errorInfo.message;
    if (errorInfo.showLoginButton) {
      if (errorInfo.type === "auth") {
        toastMessage += " Click to log in again.";
      } else if (errorInfo.type === "permission") {
        toastMessage += " Click to log in with a different account.";
      } else if (errorInfo.type === "subscription") {
        toastMessage += " Click to log in and upgrade your plan.";
      } else {
        toastMessage += " Click to log in.";
      }
    }
    addToast(toastType, errorInfo.title, toastMessage, 0);
  }, [addToast]);
  const handleApiCall = (0, import_react14.useCallback)(async (apiCall) => {
    setIsLoading(true);
    try {
      const result = await (0, import_utils12.withErrorHandlingForUI)(apiCall);
      if (result.error) {
        showErrorToast(result.error);
      }
      return result;
    } finally {
      setIsLoading(false);
    }
  }, [showErrorToast]);
  const retry = (0, import_react14.useCallback)(() => {
    if (onRetry) {
      onRetry();
    }
<<<<<<< HEAD
  }, [users, searchTerm, roleFilter, statusFilter, useSearchUsers]);
  const stats = (0, import_react14.useMemo)(() => {
    if (!enableStats)
      return void 0;
    const usersArray = users || [];
    const totalUsers = usersArray.length;
    const activeUsers = usersArray.filter((u) => u.isActive).length;
    const inactiveUsers = usersArray.filter((u) => !u.isActive).length;
    const verifiedUsers = usersArray.filter((u) => u.emailVerified).length;
    const unverifiedUsers = usersArray.filter((u) => !u.emailVerified).length;
    return { totalUsers, activeUsers, inactiveUsers, verifiedUsers, unverifiedUsers };
  }, [users, enableStats]);
  const filters = (0, import_react14.useMemo)(() => ({
    search: searchTerm,
    role: roleFilter === "all" ? void 0 : roleFilter,
    status: statusFilter === "all" ? void 0 : statusFilter
  }), [searchTerm, roleFilter, statusFilter]);
  const handleViewUser = (0, import_react14.useCallback)((user) => {
    setSelectedUser(user);
    setShowUserDetail(true);
  }, []);
  const handleEditUser = (0, import_react14.useCallback)((user) => {
    setSelectedUser(user);
    setShowEditDialog(true);
  }, []);
  const handleToggleStatus = (0, import_react14.useCallback)(async (user) => {
    try {
      const response = user.isActive ? await import_utils8.usersApi.deactivateUserByPublicId(user.id) : await import_utils8.usersApi.activateUserByPublicId(user.id);
      if (response.success) {
        fetchUsers();
      } else {
        throw new Error(response.error || "Failed to update user status");
      }
    } catch (error) {
      console.error("Error updating user status:", error);
    }
  }, [fetchUsers]);
  const handleUserUpdated = (0, import_react14.useCallback)((updatedUser) => {
    setShowEditDialog(false);
    setShowUserDetail(false);
    fetchUsers();
  }, [fetchUsers]);
  const handleUserError = (0, import_react14.useCallback)((error) => {
    console.error("User operation error:", error);
  }, []);
  const handleUserRowAction = (0, import_react14.useCallback)((action, userId) => {
    const user = users.find((u) => u.id === userId);
    if (!user)
      return;
    switch (action) {
      case "view":
        handleViewUser(user);
        break;
      case "edit":
        handleEditUser(user);
        break;
      case "activate":
      case "deactivate":
        handleToggleStatus(user);
        break;
      default:
        console.log("Unknown action:", action);
=======
  }, [onRetry]);
  const login = (0, import_react14.useCallback)(() => {
    if (onLogin) {
      onLogin();
    } else if (typeof window !== "undefined") {
>>>>>>> 4c70f069
    }
  }, [onLogin]);
  return {
    isLoading,
    handleError,
    handleApiCall,
    retry,
    login,
    showErrorToast
  };
};
var useSimpleErrorHandler = () => {
  const { addToast } = (0, import_ui2.useToasts)();
  const handleError = (0, import_react14.useCallback)((error) => {
    const errorInfo = (0, import_utils12.analyzeError)(error);
    const toastType = (0, import_utils12.getToastType)(errorInfo.type);
    let toastMessage = errorInfo.message;
    if (errorInfo.showLoginButton) {
      if (errorInfo.type === "auth") {
        toastMessage += " Click to log in again.";
      } else if (errorInfo.type === "permission") {
        toastMessage += " Click to log in with a different account.";
      } else if (errorInfo.type === "subscription") {
        toastMessage += " Click to log in and upgrade your plan.";
      } else {
        toastMessage += " Click to log in.";
      }
    }
<<<<<<< HEAD
  }, [fetchUsers]);
  const handleUserUpdatedAsync = (0, import_react14.useCallback)(async (userData) => {
    if (!selectedUser)
      return;
    try {
      const response = await import_utils8.usersApi.updateUserByPublicId(selectedUser.id, userData);
      if (response.success) {
        setShowEditDialog(false);
        fetchUsers();
=======
    addToast(toastType, errorInfo.title, toastMessage, 0);
    return errorInfo;
  }, [addToast]);
  return {
    handleError
  };
};
var useToastHandler = () => {
  const { addToast } = (0, import_ui2.useToasts)();
  const showError = (0, import_react14.useCallback)((title, message) => {
    addToast("error", title, message, 0);
  }, [addToast]);
  const showSuccess = (0, import_react14.useCallback)((title, message) => {
    addToast("success", title, message, 5e3);
  }, [addToast]);
  const showWarning = (0, import_react14.useCallback)((title, message) => {
    addToast("warning", title, message, 5e3);
  }, [addToast]);
  const showInfo = (0, import_react14.useCallback)((title, message) => {
    addToast("info", title, message, 5e3);
  }, [addToast]);
  const handleError = (0, import_react14.useCallback)((error) => {
    const errorInfo = (0, import_utils12.analyzeError)(error);
    const toastType = (0, import_utils12.getToastType)(errorInfo.type);
    let toastMessage = errorInfo.message;
    if (errorInfo.showLoginButton) {
      if (errorInfo.type === "auth") {
        toastMessage += " Click to log in again.";
      } else if (errorInfo.type === "permission") {
        toastMessage += " Click to log in with a different account.";
      } else if (errorInfo.type === "subscription") {
        toastMessage += " Click to log in and upgrade your plan.";
>>>>>>> 4c70f069
      } else {
        toastMessage += " Click to log in.";
      }
    }
    addToast(toastType, errorInfo.title, toastMessage, 0);
    return errorInfo;
  }, [addToast]);
  return {
    showError,
    showSuccess,
    showWarning,
    showInfo,
    handleError
  };
};

// src/hooks/useLocale.ts
var import_navigation = require("next/navigation");
var import_react15 = require("react");
function useLocale() {
  const locale = Z();
  const router = (0, import_navigation.useRouter)();
  const pathname = (0, import_navigation.usePathname)();
  const [isPending, startTransition] = (0, import_react15.useTransition)();
  const setLocale = (newLocale) => {
    document.cookie = `NEXT_LOCALE=${newLocale};path=/;max-age=31536000`;
    startTransition(() => {
      router.refresh();
    });
  };
  return {
    locale,
    setLocale,
    isPending
  };
}

// src/hooks/useUserRole.ts
function useUserRole() {
  const { user } = useAuth();
  const role = user?.role;
  return {
    role,
    isAdmin: role === "ADMIN",
    isMerchant: role === "MERCHANT",
    isOutletAdmin: role === "OUTLET_ADMIN",
    isOutletStaff: role === "OUTLET_STAFF",
    // Permission checks
    canManageUsers: role === "ADMIN" || role === "MERCHANT" || role === "OUTLET_ADMIN",
    canManageProducts: role === "ADMIN" || role === "MERCHANT" || role === "OUTLET_ADMIN",
    canManageCategories: role === "ADMIN" || role === "MERCHANT",
    canManageOutlets: role === "ADMIN" || role === "MERCHANT",
    canManageSubscriptions: role === "ADMIN" || role === "MERCHANT",
    canViewBilling: role === "ADMIN" || role === "MERCHANT",
    canExportData: role === "ADMIN" || role === "MERCHANT"
  };
}
function useCanManageProducts() {
  const { canManageProducts } = useUserRole();
  return canManageProducts;
}
function useCanManageCategories() {
  const { canManageCategories } = useUserRole();
  return canManageCategories;
}
function useCanManageUsers() {
  const { canManageUsers } = useUserRole();
  return canManageUsers;
}
function useCanManageOutlets() {
  const { canManageOutlets } = useUserRole();
  return canManageOutlets;
}
function useCanManageSubscriptions() {
  const { canManageSubscriptions } = useUserRole();
  return canManageSubscriptions;
}
function useCanViewBilling() {
  const { canViewBilling } = useUserRole();
  return canViewBilling;
}
function useCanExportData() {
  const { canExportData } = useUserRole();
  return canExportData;
}

// src/hooks/useUsersData.ts
var import_utils13 = require("@rentalshop/utils");
function useUsersData(options) {
  const { filters, enabled = true } = options;
  const result = useDedupedApi({
    filters,
    fetchFn: async (filters2) => {
      console.log("\u{1F464} useUsersData: Fetching with filters:", filters2);
      const response = await import_utils13.usersApi.searchUsers(filters2);
      if (!response.success || !response.data) {
        throw new Error("Failed to fetch users");
      }
      const apiData = response.data;
      let usersData;
      let total;
      let page;
      let limit;
      let hasMore;
      let totalPages;
      if (Array.isArray(apiData)) {
        const pagination = response.pagination || {};
        usersData = apiData;
        total = pagination.total || apiData.length;
        page = pagination.page || 1;
        limit = pagination.limit || 25;
        totalPages = Math.ceil(total / limit);
        hasMore = pagination.hasMore !== void 0 ? pagination.hasMore : page < totalPages;
      } else {
        usersData = apiData.users || [];
        total = apiData.total || 0;
        page = apiData.page || 1;
        limit = apiData.limit || 25;
        totalPages = apiData.totalPages || Math.ceil(total / limit);
        hasMore = apiData.hasMore !== void 0 ? apiData.hasMore : page < totalPages;
      }
      const transformed = {
        users: usersData,
        total,
        page,
        currentPage: page,
        // Alias for compatibility
        limit,
        hasMore,
        totalPages
      };
      console.log("\u2705 useUsersData: Success:", {
        usersCount: transformed.users.length,
        total: transformed.total,
        page: transformed.page
      });
      return transformed;
    },
    enabled,
    staleTime: 3e4,
    // 30 seconds cache
    cacheTime: 3e5,
    // 5 minutes
    refetchOnWindowFocus: false
  });
  return result;
}

// src/hooks/useOptimisticNavigation.ts
var import_navigation2 = require("next/navigation");
var import_react16 = require("react");
function useOptimisticNavigation(options = {}) {
  const router = (0, import_navigation2.useRouter)();
  const [navigatingTo, setNavigatingTo] = (0, import_react16.useState)(null);
  const rafRef = (0, import_react16.useRef)(null);
  const timeoutRef = (0, import_react16.useRef)(null);
  (0, import_react16.useEffect)(() => {
    return () => {
      if (rafRef.current) {
        cancelAnimationFrame(rafRef.current);
      }
      if (timeoutRef.current) {
        clearTimeout(timeoutRef.current);
      }
    };
  }, []);
  const navigate = (0, import_react16.useCallback)((path) => {
    if (rafRef.current) {
      cancelAnimationFrame(rafRef.current);
    }
    if (timeoutRef.current) {
      clearTimeout(timeoutRef.current);
    }
    options.onNavigateStart?.(path);
    router.push(path);
    timeoutRef.current = setTimeout(() => {
      setNavigatingTo(null);
      options.onNavigateEnd?.(path);
    }, 100);
  }, [router, options]);
  return {
    navigate,
    navigatingTo,
    isNavigating: navigatingTo !== null
  };
}

// src/hooks/useApiError.ts
function useApiError() {
  const t3 = useErrorTranslations();
  const translateError = (response) => {
    if (response?.response?.data) {
      return translateError(response.response.data);
    }
    if (response?.code) {
      const translated = t3(response.code);
      if (translated === response.code && response.message) {
        return response.message;
      }
      return translated;
    }
    if (response?.message) {
      return response.message;
    }
    if (typeof response === "string") {
      return response;
    }
    return t3("UNKNOWN_ERROR");
  };
  const translateSuccess = (response) => {
    if (response?.code) {
      const translated = t3(response.code);
      if (translated === response.code && response.message) {
        return response.message;
      }
      return translated;
    }
    if (response?.message) {
      return response.message;
    }
    return t3("UNKNOWN_ERROR");
  };
  const translateResponse = (response) => {
    if (response?.success === false) {
      return translateError(response);
    }
    return translateSuccess(response);
  };
  const isError = (response) => {
    return response?.success === false || !!response?.error || !!response?.response?.data?.error;
  };
  const getErrorCode = (response) => {
    if (response?.response?.data?.code) {
      return response.response.data.code;
    }
    if (response?.code) {
      return response.code;
    }
    return null;
  };
  return {
    translateError,
    translateSuccess,
    translateResponse,
    isError,
    getErrorCode
  };
}
function extractErrorMessage(error) {
  if (error?.response?.data) {
    const data = error.response.data;
    return data.message || data.error || "An error occurred";
  }
  if (error?.message) {
    return error.message;
  }
  if (typeof error === "string") {
    return error;
  }
  return "An unknown error occurred";
}
function extractErrorCode(error) {
  if (error?.response?.data?.code) {
    return error.response.data.code;
  }
  if (error?.code) {
    return error.code;
  }
  return null;
}
function isErrorCode(error, code) {
  return extractErrorCode(error) === code;
}
var ErrorCheckers = {
  isUnauthorized: (error) => isErrorCode(error, "UNAUTHORIZED") || isErrorCode(error, "INVALID_TOKEN"),
  isForbidden: (error) => isErrorCode(error, "FORBIDDEN"),
  isNotFound: (error) => isErrorCode(error, "NOT_FOUND") || extractErrorCode(error)?.includes("_NOT_FOUND"),
  isValidationError: (error) => isErrorCode(error, "VALIDATION_ERROR"),
  isDuplicateEntry: (error) => isErrorCode(error, "DUPLICATE_ENTRY") || extractErrorCode(error)?.includes("_EXISTS"),
  isNetworkError: (error) => isErrorCode(error, "NETWORK_ERROR") || error?.message?.includes("Network")
};

// src/hooks/useFiltersData.ts
var import_utils14 = require("@rentalshop/utils");
function useOutletsData() {
  const { data, loading, error } = useDedupedApi({
    filters: {},
    // No filters needed for outlets
    fetchFn: async () => {
      console.log("\u{1F50D} useOutletsData: Fetching outlets...");
      const response = await import_utils14.outletsApi.getOutlets();
      if (response.success && response.data) {
        const outletsData = response.data.outlets || [];
        console.log("\u2705 useOutletsData: Transformed data:", {
          isArray: Array.isArray(outletsData),
          count: outletsData.length
        });
        return { outlets: outletsData };
      }
      throw new Error("Failed to fetch outlets");
    },
    enabled: true,
    staleTime: 3e5,
    // 5 minutes - outlets don't change often
    cacheTime: 6e5,
    // 10 minutes
    refetchOnMount: false,
    // Don't refetch on every mount
    refetchOnWindowFocus: false
  });
  return {
    outlets: data?.outlets || [],
    loading,
    error
  };
}
function useCategoriesData() {
  const { data, loading, error } = useDedupedApi({
    filters: {},
    // No filters needed for categories
    fetchFn: async () => {
      console.log("\u{1F50D} useCategoriesData: Fetching categories...");
      const response = await import_utils14.categoriesApi.getCategories();
      if (response.success && response.data) {
        const categoriesData = response.data;
        console.log("\u2705 useCategoriesData: API response data:", {
          isArray: Array.isArray(categoriesData),
          count: categoriesData.length
        });
        return categoriesData;
      }
      throw new Error("Failed to fetch categories");
    },
    enabled: true,
    staleTime: 3e5,
    // 5 minutes - categories don't change often
    cacheTime: 6e5,
    // 10 minutes
    refetchOnMount: false,
    // Don't refetch on every mount
    refetchOnWindowFocus: false
  });
  console.log("\u{1F50D} useCategoriesData return:", {
    data,
    isArray: Array.isArray(data),
    type: typeof data,
    length: data?.length
  });
  const categories = Array.isArray(data) ? data : [];
  return {
    categories,
    loading,
    error
  };
}
function useOutletsWithFilters(options) {
  const { filters, enabled = true, debounceSearch = true, debounceMs = 500 } = options;
  const { data, loading, error, refetch } = useDedupedApi({
    filters,
    fetchFn: async (filters2) => {
      console.log("\u{1F50D} useOutletsWithFilters: Fetching with filters:", filters2);
      const response = await import_utils14.outletsApi.getOutlets(filters2);
      if (response.success && response.data) {
        const apiData = response.data;
        return {
          outlets: apiData.outlets || [],
          total: apiData.total || 0,
          totalPages: apiData.totalPages || 1,
          currentPage: apiData.page || 1,
          limit: apiData.limit || 25,
          hasMore: apiData.hasMore || false
        };
      }
      throw new Error("Failed to fetch outlets");
    },
    enabled,
    staleTime: debounceSearch ? 5e3 : 3e4,
    cacheTime: 3e5,
    refetchOnMount: true,
    refetchOnWindowFocus: false
  });
  return {
    data,
    loading,
    error,
    refetch
  };
}
function useCategoriesWithFilters(options) {
  const { filters, enabled = true, debounceSearch = false, debounceMs = 0 } = options;
  const { data, loading, error, refetch } = useDedupedApi({
    filters,
    fetchFn: async (filters2) => {
      console.log("\u{1F50D} useCategoriesWithFilters: Fetching with filters:", filters2);
      const response = await import_utils14.categoriesApi.searchCategories(filters2);
      if (response.success && response.data) {
        const apiData = response.data;
        return {
          categories: apiData.categories || [],
          total: apiData.total || 0,
          currentPage: apiData.page || 1,
          totalPages: apiData.totalPages || 1,
          limit: apiData.limit || 25,
          hasMore: apiData.hasMore || false
        };
      }
      throw new Error("Failed to fetch categories");
    },
    enabled,
    staleTime: debounceSearch ? 5e3 : 3e4,
    cacheTime: 3e5,
    refetchOnMount: true,
    refetchOnWindowFocus: false
  });
  return {
    data,
    loading,
    error,
    refetch
  };
}
// Annotate the CommonJS export names for ESM import in node:
0 && (module.exports = {
  CurrencyProvider,
  ErrorCheckers,
  clearApiCache,
  extractErrorCode,
  extractErrorMessage,
  getApiCacheStats,
  isErrorCode,
  useApiError,
  useAuth,
  useAuthErrorHandler,
  useAuthTranslations,
  useCalendarTranslations,
  useCanExportData,
  useCanManageCategories,
  useCanManageOutlets,
  useCanManageProducts,
  useCanManageSubscriptions,
  useCanManageUsers,
  useCanPerform,
  useCanViewBilling,
  useCategoriesData,
  useCategoriesTranslations,
  useCategoriesWithFilters,
  useCommonTranslations,
  useCurrency,
  useCustomerTranslations,
  useCustomersData,
  useDashboardTranslations,
  useDedupedApi,
  useErrorHandler,
  useErrorTranslations,
  useLocale,
  useMerchantsData,
  useOptimisticNavigation,
  useOrderTranslations,
  useOrdersData,
  useOutletsData,
  useOutletsTranslations,
  useOutletsWithFilters,
  usePagination,
  usePaymentsData,
  usePlansData,
  usePlansTranslations,
  useProductAvailability,
  useProductTranslations,
  useProductsData,
  useSettingsTranslations,
  useSimpleErrorHandler,
  useSubscriptionError,
  useSubscriptionStatusInfo,
  useSubscriptionTranslations,
  useSubscriptionsData,
  useThrottledSearch,
  useToastHandler,
  useUserRole,
  useUsersData,
  useUsersTranslations,
  useValidationTranslations
});
//# sourceMappingURL=index.js.map<|MERGE_RESOLUTION|>--- conflicted
+++ resolved
@@ -3879,35 +3879,7 @@
     } else {
       setState((prev) => ({ ...prev, user: null, loading: false }));
     }
-<<<<<<< HEAD
-  }, [refreshUser]);
-  (0, import_react.useEffect)(() => {
-    const checkTokenExpiry = () => {
-      const token = (0, import_utils.getAuthToken)();
-      if (!token)
-        return;
-      try {
-        const parts = token.split(".");
-        if (parts.length === 3) {
-          const payload = JSON.parse(atob(parts[1]));
-          const now = Math.floor(Date.now() / 1e3);
-          const timeUntilExpiry = payload.exp - now;
-          if (timeUntilExpiry < 300 && timeUntilExpiry > 0) {
-            console.log("\u{1F504} Token expires soon, refreshing...");
-            refreshUser();
-          }
-        }
-      } catch (error) {
-        console.warn("Failed to check token expiry:", error);
-      }
-    };
-    const interval = setInterval(checkTokenExpiry, 6e4);
-    checkTokenExpiry();
-    return () => clearInterval(interval);
-  }, [refreshUser]);
-=======
   }, []);
->>>>>>> 4c70f069
   return {
     user: state.user,
     loading: state.loading,
@@ -4041,11 +4013,7 @@
   (0, import_react6.useEffect)(() => {
     fetchSubscriptionStatus();
   }, [fetchSubscriptionStatus]);
-<<<<<<< HEAD
-  (0, import_react3.useEffect)(() => {
-=======
   (0, import_react6.useEffect)(() => {
->>>>>>> 4c70f069
     if (!user)
       return;
     const interval = setInterval(fetchSubscriptionStatus, checkInterval);
@@ -4250,11 +4218,7 @@
   const getCurrencyByCode = (0, import_react8.useCallback)((code) => {
     return (0, import_utils3.getCurrency)(code);
   }, []);
-<<<<<<< HEAD
-  const convertAmount = (0, import_react5.useCallback)((amount, from, to) => {
-=======
   const convertAmount = (0, import_react8.useCallback)((amount, from, to) => {
->>>>>>> 4c70f069
     if (from === to)
       return amount;
     const fromCurrency = (0, import_utils3.getCurrency)(from);
@@ -4305,459 +4269,7 @@
   return ["USD", "VND"].includes(code);
 }
 
-<<<<<<< HEAD
-// src/hooks/useCustomerManagement.ts
-var import_react8 = require("react");
-var import_navigation = require("next/navigation");
-
-// src/hooks/usePagination.ts
-var import_react6 = require("react");
-var import_constants = require("@rentalshop/constants");
-function usePagination(config = {}) {
-  const { initialLimit = import_constants.PAGINATION.DEFAULT_PAGE_SIZE, initialOffset = 0 } = config;
-  const [pagination, setPaginationState] = (0, import_react6.useState)({
-    total: 0,
-    limit: initialLimit,
-    offset: initialOffset,
-    hasMore: false,
-    currentPage: 1,
-    totalPages: 1
-  });
-  const setPagination = (0, import_react6.useCallback)((newPagination) => {
-    setPaginationState((prev) => ({
-      ...prev,
-      ...newPagination,
-      currentPage: Math.floor((newPagination.offset ?? prev.offset) / (newPagination.limit ?? prev.limit)) + 1,
-      totalPages: Math.ceil((newPagination.total ?? prev.total) / (newPagination.limit ?? prev.limit))
-    }));
-  }, []);
-  const handlePageChange = (0, import_react6.useCallback)((page) => {
-    const newOffset = (page - 1) * pagination.limit;
-    setPagination({
-      offset: newOffset,
-      currentPage: page
-    });
-  }, [pagination.limit, setPagination]);
-  const resetPagination = (0, import_react6.useCallback)(() => {
-    setPagination({
-      total: 0,
-      offset: initialOffset,
-      hasMore: false,
-      currentPage: 1,
-      totalPages: 1
-    });
-  }, [initialOffset, setPagination]);
-  const updatePaginationFromResponse = (0, import_react6.useCallback)((response) => {
-    setPagination({
-      total: response.total,
-      limit: response.limit,
-      offset: response.offset,
-      hasMore: response.hasMore ?? response.offset + response.limit < response.total,
-      currentPage: Math.floor(response.offset / response.limit) + 1,
-      totalPages: Math.ceil(response.total / response.limit)
-    });
-  }, [setPagination]);
-  return {
-    pagination,
-    setPagination,
-    handlePageChange,
-    resetPagination,
-    updatePaginationFromResponse
-  };
-}
-
-// src/hooks/useThrottledSearch.ts
-var import_react7 = require("react");
-function useThrottledSearch(options) {
-  const { delay, minLength, onSearch } = options;
-  const [query, setQuery] = (0, import_react7.useState)("");
-  const [isSearching, setIsSearching] = (0, import_react7.useState)(false);
-  const timeoutRef = (0, import_react7.useRef)(null);
-  const isSearchingRef = (0, import_react7.useRef)(false);
-  const isInitialRender = (0, import_react7.useRef)(true);
-  const handleSearchChange = (0, import_react7.useCallback)((value) => {
-    console.log("\u{1F50D} useThrottledSearch: handleSearchChange called with:", value);
-    setQuery(value);
-    if (timeoutRef.current) {
-      clearTimeout(timeoutRef.current);
-    }
-    if (value.length >= minLength) {
-      console.log("\u{1F50D} useThrottledSearch: Query meets minLength, setting up timeout");
-      setIsSearching(true);
-      isSearchingRef.current = true;
-      timeoutRef.current = setTimeout(() => {
-        console.log("\u{1F50D} useThrottledSearch: Timeout executing, calling onSearch with:", value);
-        onSearch(value);
-        setIsSearching(false);
-        isSearchingRef.current = false;
-      }, delay);
-    } else if (value.length === 0) {
-      console.log("\u{1F50D} useThrottledSearch: Query is empty, clearing search");
-      setIsSearching(false);
-      isSearchingRef.current = false;
-      if (!isInitialRender.current) {
-        onSearch("");
-      }
-    } else {
-      console.log("\u{1F50D} useThrottledSearch: Query too short, not searching");
-      setIsSearching(false);
-      isSearchingRef.current = false;
-    }
-  }, [delay, minLength, onSearch]);
-  const clearSearch = (0, import_react7.useCallback)(() => {
-    setQuery("");
-    setIsSearching(false);
-    isSearchingRef.current = false;
-    if (timeoutRef.current) {
-      clearTimeout(timeoutRef.current);
-    }
-    if (!isInitialRender.current) {
-      onSearch("");
-    }
-  }, [onSearch]);
-  const cleanup = (0, import_react7.useCallback)(() => {
-    if (timeoutRef.current) {
-      clearTimeout(timeoutRef.current);
-    }
-  }, []);
-  (0, import_react7.useEffect)(() => {
-    isInitialRender.current = false;
-    return cleanup;
-  }, [cleanup]);
-  return {
-    query,
-    isSearching,
-    handleSearchChange,
-    clearSearch,
-    cleanup,
-    setQuery
-  };
-}
-
-// src/hooks/useCustomerManagement.ts
-var import_utils4 = require("@rentalshop/utils");
-var import_constants2 = require("@rentalshop/constants");
-var useCustomerManagement = (options = {}) => {
-  const router = (0, import_navigation.useRouter)();
-  const {
-    initialLimit = import_constants2.PAGINATION.DEFAULT_PAGE_SIZE,
-    useSearchCustomers = false,
-    enableStats = false,
-    merchantId,
-    outletId
-  } = options;
-  const [customers, setCustomers] = (0, import_react8.useState)([]);
-  const [loading, setLoading] = (0, import_react8.useState)(true);
-  const [cityFilter, setCityFilter] = (0, import_react8.useState)("");
-  const [stateFilter, setStateFilter] = (0, import_react8.useState)("");
-  const [countryFilter, setCountryFilter] = (0, import_react8.useState)("");
-  const [idTypeFilter, setIdTypeFilter] = (0, import_react8.useState)("all");
-  const [statusFilter, setStatusFilter] = (0, import_react8.useState)("all");
-  const [selectedCustomer, setSelectedCustomer] = (0, import_react8.useState)(null);
-  const [showCustomerDetail, setShowCustomerDetail] = (0, import_react8.useState)(false);
-  const [showCreateForm, setShowCreateForm] = (0, import_react8.useState)(false);
-  const [showEditDialog, setShowEditDialog] = (0, import_react8.useState)(false);
-  const { pagination, handlePageChange, updatePaginationFromResponse } = usePagination({
-    initialLimit
-  });
-  const { query: searchTerm, handleSearchChange: throttledSearchChange } = useThrottledSearch({
-    delay: 300,
-    minLength: 0,
-    onSearch: (query) => {
-      fetchCustomers(1, query, cityFilter, stateFilter, countryFilter, idTypeFilter, statusFilter);
-    }
-  });
-  const fetchCustomers = (0, import_react8.useCallback)(async (page = pagination.currentPage, searchQuery = "", city = "", state = "", country = "", idType = "all", status = "all") => {
-    try {
-      setLoading(true);
-      let response;
-      if (useSearchCustomers) {
-        const filters2 = {
-          search: searchQuery || void 0,
-          city: city || void 0,
-          state: state || void 0,
-          country: country || void 0,
-          idType: idType !== "all" ? idType : void 0,
-          isActive: status !== "all" ? status === "active" : void 0,
-          merchantId,
-          outletId,
-          // Add pagination parameters
-          page,
-          limit: pagination.limit,
-          offset: (page - 1) * pagination.limit
-        };
-        response = await import_utils4.customersApi.searchCustomers(filters2);
-      } else {
-        response = await import_utils4.customersApi.getCustomersPaginated(page, pagination.limit);
-      }
-      if (response.success && response.data) {
-        if (useSearchCustomers) {
-          const searchResponse = response.data;
-          const customersData = searchResponse.customers || [];
-          const total = searchResponse.total || 0;
-          const totalPagesCount = searchResponse.totalPages || 1;
-          const currentPage = searchResponse.page || 1;
-          const hasMore = searchResponse.hasMore || false;
-          setCustomers(customersData);
-          updatePaginationFromResponse({
-            total,
-            limit: pagination.limit,
-            offset: (currentPage - 1) * pagination.limit,
-            hasMore
-          });
-        } else {
-          const customersResponse = response.data;
-          const customersData = customersResponse.customers || [];
-          const total = customersResponse.total || 0;
-          const totalPagesCount = customersResponse.totalPages || 1;
-          setCustomers(customersData);
-          updatePaginationFromResponse({
-            total,
-            limit: pagination.limit,
-            offset: (page - 1) * pagination.limit,
-            hasMore: page < totalPagesCount
-          });
-        }
-      } else {
-        console.error("API Error:", response.error);
-        setCustomers([]);
-      }
-    } catch (error) {
-      console.error("Error fetching customers:", error);
-      setCustomers([]);
-    } finally {
-      setLoading(false);
-    }
-  }, [pagination.currentPage, pagination.limit, useSearchCustomers, merchantId, outletId, updatePaginationFromResponse]);
-  (0, import_react8.useEffect)(() => {
-    const timeoutId = setTimeout(() => {
-      handlePageChange(1);
-      fetchCustomers(1, searchTerm, cityFilter, stateFilter, countryFilter, idTypeFilter, statusFilter);
-    }, 300);
-    return () => clearTimeout(timeoutId);
-  }, [cityFilter, stateFilter, countryFilter, idTypeFilter, statusFilter, handlePageChange]);
-  const filteredCustomers = (0, import_react8.useMemo)(() => {
-    if (useSearchCustomers) {
-      return customers;
-    } else {
-      return (customers || []).filter((customer) => {
-        if (!customer || typeof customer !== "object") {
-          return false;
-        }
-        const fullName = `${customer.firstName || ""} ${customer.lastName || ""}`.trim();
-        const matchesSearch = fullName.toLowerCase().includes(searchTerm.toLowerCase()) || (customer.email || "").toLowerCase().includes(searchTerm.toLowerCase()) || (customer.phone || "").toLowerCase().includes(searchTerm.toLowerCase()) || (customer.address || "").toLowerCase().includes(searchTerm.toLowerCase());
-        const matchesCity = !cityFilter || (customer.city || "").toLowerCase().includes(cityFilter.toLowerCase());
-        const matchesState = !stateFilter || (customer.state || "").toLowerCase().includes(stateFilter.toLowerCase());
-        const matchesCountry = !countryFilter || (customer.country || "").toLowerCase().includes(countryFilter.toLowerCase());
-        const matchesIdType = idTypeFilter === "all" || customer.idType === idTypeFilter;
-        const matchesStatus = statusFilter === "all" || statusFilter === "active" && customer.isActive || statusFilter === "inactive" && !customer.isActive;
-        return matchesSearch && matchesCity && matchesState && matchesCountry && matchesIdType && matchesStatus;
-      });
-    }
-  }, [customers, searchTerm, cityFilter, stateFilter, countryFilter, idTypeFilter, statusFilter, useSearchCustomers]);
-  const stats = (0, import_react8.useMemo)(() => {
-    if (!enableStats)
-      return void 0;
-    const customersArray = customers || [];
-    const totalCustomers = customersArray.length;
-    const activeCustomers = customersArray.filter((c) => c.isActive).length;
-    const inactiveCustomers = customersArray.filter((c) => !c.isActive).length;
-    const customersWithEmail = customersArray.filter((c) => c.email && c.email.trim() !== "").length;
-    const customersWithAddress = customersArray.filter((c) => c.address && c.address.trim() !== "").length;
-    return {
-      totalCustomers,
-      activeCustomers,
-      inactiveCustomers,
-      customersWithEmail,
-      customersWithAddress
-    };
-  }, [customers, enableStats]);
-  const filters = (0, import_react8.useMemo)(() => ({
-    search: searchTerm,
-    city: cityFilter || void 0,
-    state: stateFilter || void 0,
-    country: countryFilter || void 0,
-    idType: idTypeFilter !== "all" ? idTypeFilter : void 0,
-    isActive: statusFilter !== "all" ? statusFilter === "active" : void 0,
-    merchantId,
-    outletId
-  }), [searchTerm, cityFilter, stateFilter, countryFilter, idTypeFilter, statusFilter, merchantId, outletId]);
-  const handleViewCustomer = (0, import_react8.useCallback)((customer) => {
-    setSelectedCustomer(customer);
-    setShowCustomerDetail(true);
-  }, []);
-  const handleEditCustomer = (0, import_react8.useCallback)((customer) => {
-    setSelectedCustomer(customer);
-    setShowEditDialog(true);
-  }, []);
-  const handleToggleStatus = (0, import_react8.useCallback)(async (customer) => {
-    try {
-      const response = await import_utils4.customersApi.updateCustomer(customer.id, {
-        id: customer.id,
-        isActive: !customer.isActive
-      });
-      if (response.success) {
-        fetchCustomers();
-      } else {
-        throw new Error(response.error || "Failed to update customer status");
-      }
-    } catch (error) {
-      console.error("Error updating customer status:", error);
-    }
-  }, [fetchCustomers]);
-  const handleCustomerUpdated = (0, import_react8.useCallback)((updatedCustomer) => {
-    setShowEditDialog(false);
-    setShowCustomerDetail(false);
-    fetchCustomers();
-  }, [fetchCustomers]);
-  const handleCustomerError = (0, import_react8.useCallback)((error) => {
-    console.error("Customer operation error:", error);
-  }, []);
-  const handleCustomerRowAction = (0, import_react8.useCallback)((action, customerId) => {
-    const customer = customers.find((c) => c.id === customerId);
-    if (!customer)
-      return;
-    switch (action) {
-      case "view":
-        handleViewCustomer(customer);
-        break;
-      case "edit":
-        handleEditCustomer(customer);
-        break;
-      case "viewOrders":
-        console.log("\u{1F504} Navigating to customer orders page:", `/customers/${customerId}/orders`);
-        router.push(`/customers/${customerId}/orders`);
-        break;
-      case "activate":
-      case "deactivate":
-        handleToggleStatus(customer);
-        break;
-      case "delete":
-        console.log("Delete customer:", customerId);
-        break;
-      default:
-        console.log("Unknown action:", action);
-    }
-  }, [customers, handleViewCustomer, handleEditCustomer, handleToggleStatus, router]);
-  const handleAddCustomer = (0, import_react8.useCallback)(() => {
-    setShowCreateForm(true);
-  }, []);
-  const handleExportCustomers = (0, import_react8.useCallback)(() => {
-    console.log("Export functionality coming soon!");
-  }, []);
-  const handleFiltersChange = (0, import_react8.useCallback)((newFilters) => {
-    setCityFilter(newFilters.city || "");
-    setStateFilter(newFilters.state || "");
-    setCountryFilter(newFilters.country || "");
-    setIdTypeFilter(newFilters.idType || "all");
-    setStatusFilter(newFilters.isActive !== void 0 ? newFilters.isActive ? "active" : "inactive" : "all");
-    handlePageChange(1);
-  }, [handlePageChange]);
-  const handleSearchChange = (0, import_react8.useCallback)((searchValue) => {
-    throttledSearchChange(searchValue);
-  }, [throttledSearchChange]);
-  const handleClearFilters = (0, import_react8.useCallback)(() => {
-    throttledSearchChange("");
-    setCityFilter("");
-    setStateFilter("");
-    setCountryFilter("");
-    setIdTypeFilter("all");
-    setStatusFilter("all");
-    handlePageChange(1);
-  }, [throttledSearchChange, handlePageChange]);
-  const handlePageChangeWithFetch = (0, import_react8.useCallback)((page) => {
-    handlePageChange(page);
-    fetchCustomers(page, searchTerm, cityFilter, stateFilter, countryFilter, idTypeFilter, statusFilter);
-  }, [handlePageChange, fetchCustomers, searchTerm, cityFilter, stateFilter, countryFilter, idTypeFilter, statusFilter]);
-  const handleCustomerCreated = (0, import_react8.useCallback)(async (customerData) => {
-    try {
-      const customerInput = {
-        ...customerData,
-        merchantId: 1
-        // TODO: Get from user context or props
-      };
-      const response = await import_utils4.customersApi.createCustomer(customerInput);
-      if (response.success) {
-        setShowCreateForm(false);
-        fetchCustomers();
-      } else {
-        throw new Error(response.error || "Failed to create customer");
-      }
-    } catch (error) {
-      console.error("Error creating customer:", error);
-      throw error;
-    }
-  }, [fetchCustomers]);
-  const handleCustomerUpdatedAsync = (0, import_react8.useCallback)(async (customerData) => {
-    if (!selectedCustomer)
-      return;
-    try {
-      const response = await import_utils4.customersApi.updateCustomer(selectedCustomer.id, customerData);
-      if (response.success) {
-        setShowEditDialog(false);
-        fetchCustomers();
-      } else {
-        throw new Error(response.error || "Failed to update customer");
-      }
-    } catch (error) {
-      console.error("Error updating customer:", error);
-      throw error;
-    }
-  }, [selectedCustomer, fetchCustomers]);
-  return {
-    // State
-    customers,
-    loading,
-    searchTerm,
-    cityFilter,
-    stateFilter,
-    countryFilter,
-    idTypeFilter,
-    statusFilter,
-    selectedCustomer,
-    showCustomerDetail,
-    showCreateForm,
-    showEditDialog,
-    pagination,
-    // Actions
-    setSearchTerm: throttledSearchChange,
-    // Use throttled search for better performance
-    setCityFilter,
-    setStateFilter,
-    setCountryFilter,
-    setIdTypeFilter,
-    setStatusFilter,
-    setSelectedCustomer,
-    setShowCustomerDetail,
-    setShowCreateForm,
-    setShowEditDialog,
-    // Handlers
-    fetchCustomers,
-    handleViewCustomer,
-    handleEditCustomer,
-    handleToggleStatus,
-    handleCustomerUpdated,
-    handleCustomerError,
-    handleCustomerRowAction,
-    handleAddCustomer,
-    handleExportCustomers,
-    handleFiltersChange,
-    handleSearchChange,
-    handleClearFilters,
-    handlePageChangeWithFetch,
-    handleCustomerCreated,
-    handleCustomerUpdatedAsync,
-    // Computed values
-    filteredCustomers,
-    filters,
-    stats
-  };
-};
-
-// src/hooks/useOrderManagement.ts
-=======
 // src/utils/useDedupedApi.ts
->>>>>>> 4c70f069
 var import_react9 = require("react");
 var requestCache = /* @__PURE__ */ new Map();
 var dataCache = /* @__PURE__ */ new Map();
@@ -4776,109 +4288,6 @@
   } = options;
   const [data, setData] = (0, import_react9.useState)(null);
   const [loading, setLoading] = (0, import_react9.useState)(true);
-<<<<<<< HEAD
-  const [searchTerm, setSearchTerm] = (0, import_react9.useState)("");
-  const [statusFilter, setStatusFilter] = (0, import_react9.useState)("all");
-  const [orderTypeFilter, setOrderTypeFilter] = (0, import_react9.useState)("all");
-  const [outletFilter, setOutletFilter] = (0, import_react9.useState)("all");
-  const [dateRangeFilter, setDateRangeFilter] = (0, import_react9.useState)({ start: "", end: "" });
-  const [sortBy, setSortBy] = (0, import_react9.useState)("createdAt");
-  const [sortOrder, setSortOrder] = (0, import_react9.useState)("desc");
-  const [selectedOrder, setSelectedOrder] = (0, import_react9.useState)(null);
-  const [showOrderDetail, setShowOrderDetail] = (0, import_react9.useState)(false);
-  const [showCreateForm, setShowCreateForm] = (0, import_react9.useState)(false);
-  const [showEditDialog, setShowEditDialog] = (0, import_react9.useState)(false);
-  const [stats, setStats] = (0, import_react9.useState)(null);
-  const { pagination, handlePageChange: paginationPageChange, updatePaginationFromResponse } = usePagination({
-    initialLimit,
-    initialOffset: 0
-  });
-  const { handleSearchChange: throttledSearchChange } = useThrottledSearch({
-    minLength: 0,
-    delay: 300,
-    onSearch: (query) => {
-      fetchOrders(1, query, statusFilter, orderTypeFilter, outletFilter, dateRangeFilter, sortBy, sortOrder);
-    }
-  });
-  const fetchOrders = (0, import_react9.useCallback)(async (page = 1, searchQuery = "", status = "all", orderType = "all", outlet = "all", dateRange = { start: "", end: "" }, sortByParam = "createdAt", sortOrderParam = "desc") => {
-    try {
-      setLoading(true);
-      let response;
-      if (useSearchOrders) {
-        const filters = {
-          search: searchQuery || void 0,
-          status: status !== "all" ? status : void 0,
-          orderType: orderType !== "all" ? orderType : void 0,
-          outletId: outlet !== "all" ? parseInt(outlet) : void 0,
-          startDate: dateRange.start || void 0,
-          endDate: dateRange.end || void 0,
-          // Add pagination parameters
-          limit: pagination.limit,
-          offset: (page - 1) * pagination.limit,
-          page
-        };
-        console.log("\u{1F50D} fetchOrders - Calling API with filters:", {
-          outletParam: outlet,
-          outletId: filters.outletId,
-          status: filters.status,
-          orderType: filters.orderType
-        });
-        response = await import_utils5.ordersApi.searchOrders(filters);
-      } else {
-        response = await import_utils5.ordersApi.getOrdersPaginated(page, pagination.limit);
-      }
-      if (response.success && response.data) {
-        let ordersData;
-        let total;
-        let totalPagesCount;
-        if (Array.isArray(response.data)) {
-          ordersData = response.data;
-          total = response.data.length;
-          totalPagesCount = 1;
-        } else if (response.data.orders) {
-          ordersData = response.data.orders;
-          total = response.data.total || 0;
-          totalPagesCount = response.data.totalPages || 1;
-        } else {
-          ordersData = [];
-          total = 0;
-          totalPagesCount = 1;
-        }
-        setOrders(ordersData);
-        updatePaginationFromResponse({
-          total,
-          limit: pagination.limit,
-          offset: (page - 1) * pagination.limit,
-          hasMore: page < totalPagesCount
-        });
-      }
-    } catch (error) {
-      console.error("Error fetching orders:", error);
-    } finally {
-      setLoading(false);
-    }
-  }, [pagination.limit, useSearchOrders, updatePaginationFromResponse]);
-  const fetchStats = (0, import_react9.useCallback)(async () => {
-    if (!enableStats)
-      return;
-    try {
-      console.log("Fetching order stats...");
-      const response = await import_utils5.ordersApi.getOrderStats();
-      console.log("Order stats response:", response);
-      if (response.success && response.data) {
-        console.log("Setting stats:", response.data);
-        setStats(response.data);
-      } else {
-        console.error("Stats API failed:", response);
-      }
-    } catch (error) {
-      console.error("Error fetching stats:", error);
-    }
-  }, [enableStats]);
-  (0, import_react9.useEffect)(() => {
-    fetchOrders(1, searchTerm, statusFilter, orderTypeFilter, outletFilter, dateRangeFilter, sortBy, sortOrder);
-  }, [searchTerm, statusFilter, orderTypeFilter, outletFilter, dateRangeFilter, sortBy, sortOrder]);
-=======
   const [error, setError] = (0, import_react9.useState)(null);
   const [isStale, setIsStale] = (0, import_react9.useState)(false);
   const [refetchTrigger, setRefetchTrigger] = (0, import_react9.useState)(0);
@@ -4887,7 +4296,6 @@
   const fetchFnRef = (0, import_react9.useRef)(fetchFn);
   fetchFnRef.current = fetchFn;
   const cacheKey = JSON.stringify(filters);
->>>>>>> 4c70f069
   (0, import_react9.useEffect)(() => {
     if (!enabled) {
       setLoading(false);
@@ -5023,87 +4431,12 @@
     isStale
   };
 }
-<<<<<<< HEAD
-
-// src/hooks/useProductAvailability.ts
-var import_react10 = require("react");
-function useProductAvailability() {
-  const calculateAvailability = (0, import_react10.useCallback)((product, pickupDate, returnDate, requestedQuantity, existingOrders = []) => {
-    const pickup = new Date(pickupDate);
-    const return_ = new Date(returnDate);
-    if (pickup >= return_) {
-      return {
-        available: false,
-        availableQuantity: 0,
-        conflicts: [],
-        message: "Return date must be after pickup date"
-      };
-    }
-    const conflicts = existingOrders.filter((order) => {
-      if (order.orderType !== "RENT")
-        return false;
-      const activeStatuses = ["RESERVED", "PICKUPED"];
-      if (!activeStatuses.includes(order.status))
-        return false;
-      const hasProduct = order.orderItems.some((item) => item.productId === product.id);
-      if (!hasProduct)
-        return false;
-      const orderPickup = new Date(order.pickupPlanAt);
-      const orderReturn = new Date(order.returnPlanAt);
-      return pickup <= orderReturn && return_ >= orderPickup || orderPickup <= return_ && orderReturn >= pickup;
-    });
-    const conflictingQuantity = conflicts.reduce((total, order) => {
-      const orderItem = order.orderItems.find((item) => item.productId === product.id);
-      return total + (orderItem?.quantity || 0);
-    }, 0);
-    const availableQuantity = Math.max(0, product.available - conflictingQuantity);
-    const available = availableQuantity >= requestedQuantity;
-    let message = "";
-    if (available) {
-      message = `Available: ${availableQuantity} units`;
-    } else {
-      message = `Only ${availableQuantity} units available (requested: ${requestedQuantity})`;
-    }
-    return {
-      available,
-      availableQuantity,
-      conflicts,
-      message
-    };
-  }, []);
-  const isProductAvailable = (0, import_react10.useCallback)((product, pickupDate, returnDate, requestedQuantity, existingOrders = []) => {
-    const status = calculateAvailability(product, pickupDate, returnDate, requestedQuantity, existingOrders);
-    return status.available;
-  }, [calculateAvailability]);
-  const getAvailabilityForDateRange = (0, import_react10.useCallback)((product, startDate, endDate, existingOrders = []) => {
-    const start = new Date(startDate);
-    const end = new Date(endDate);
-    const results = [];
-    for (let date = new Date(start); date <= end; date.setDate(date.getDate() + 1)) {
-      const dateStr = date.toISOString().split("T")[0];
-      const status = calculateAvailability(
-        product,
-        dateStr,
-        dateStr,
-        1,
-        existingOrders
-      );
-      results.push({
-        date: dateStr,
-        available: status.availableQuantity,
-        conflicts: status.conflicts
-      });
-    }
-    return results;
-  }, [calculateAvailability]);
-=======
 function clearApiCache() {
   requestCache.clear();
   dataCache.clear();
   console.log("\u{1F9F9} API Cache cleared");
 }
 function getApiCacheStats() {
->>>>>>> 4c70f069
   return {
     requestCacheSize: requestCache.size,
     dataCacheSize: dataCache.size,
@@ -5500,22 +4833,6 @@
         message: "Return date must be after pickup date"
       };
     }
-<<<<<<< HEAD
-  }, [products, searchTerm, categoryFilter, outletFilter, availabilityFilter, statusFilter, useSearchProducts]);
-  const stats = (0, import_react12.useMemo)(() => {
-    if (!enableStats)
-      return void 0;
-    const productsArray = products || [];
-    const totalProducts = productsArray.length;
-    const activeProducts = productsArray.filter((p) => p.isActive).length;
-    const inactiveProducts = productsArray.filter((p) => !p.isActive).length;
-    const inStockProducts = productsArray.filter((p) => p.available > 0).length;
-    const outOfStockProducts = productsArray.filter((p) => p.available === 0).length;
-    const lowStockProducts = productsArray.filter((p) => p.available > 0 && p.available < 5).length;
-    const totalStockValue = productsArray.reduce((sum, product) => {
-      const stockValue = product.available * (product.rentPrice || 0);
-      return sum + stockValue;
-=======
     const conflicts = existingOrders.filter((order) => {
       if (order.orderType !== "RENT")
         return false;
@@ -5532,7 +4849,6 @@
     const conflictingQuantity = conflicts.reduce((total, order) => {
       const orderItem = order.orderItems.find((item) => item.productId === product.id);
       return total + (orderItem?.quantity || 0);
->>>>>>> 4c70f069
     }, 0);
     const availableQuantity = Math.max(0, product.available - conflictingQuantity);
     const available = availableQuantity >= requestedQuantity;
@@ -5549,41 +4865,6 @@
       message
     };
   }, []);
-<<<<<<< HEAD
-  const handleProductRowAction = (0, import_react12.useCallback)((action, productId) => {
-    const product = products.find((p) => p.id === productId);
-    if (!product)
-      return;
-    switch (action) {
-      case "view":
-        handleViewProduct(product);
-        break;
-      case "view-orders":
-        if (typeof window !== "undefined") {
-          const currentPath = window.location.pathname;
-          const merchantMatch = currentPath.match(/\/merchants\/(\d+)/);
-          if (merchantMatch) {
-            const merchantId2 = merchantMatch[1];
-            window.location.href = `/merchants/${merchantId2}/products/${productId}/orders`;
-          } else {
-            window.location.href = `/products/${productId}/orders`;
-          }
-        }
-        break;
-      case "edit":
-        handleEditProduct(product);
-        break;
-      case "activate":
-      case "deactivate":
-        handleToggleStatus(product);
-        break;
-      case "delete":
-        setSelectedProduct(product);
-        setShowDeleteDialog(true);
-        break;
-      default:
-        console.log("Unknown action:", action);
-=======
   const isProductAvailable = (0, import_react11.useCallback)((product, pickupDate, returnDate, requestedQuantity, existingOrders = []) => {
     const status = calculateAvailability(product, pickupDate, returnDate, requestedQuantity, existingOrders);
     return status.available;
@@ -5606,7 +4887,6 @@
         available: status.availableQuantity,
         conflicts: status.conflicts
       });
->>>>>>> 4c70f069
     }
     return results;
   }, [calculateAvailability]);
@@ -5629,23 +4909,6 @@
       if (!response.success || !response.data) {
         throw new Error("Failed to fetch products");
       }
-<<<<<<< HEAD
-    } catch (error) {
-      console.error("Error creating product:", error);
-      throw error;
-    }
-  }, [fetchProducts]);
-  const handleProductUpdatedAsync = (0, import_react12.useCallback)(async (productData) => {
-    if (!selectedProduct)
-      return;
-    try {
-      const response = await import_utils7.productsApi.updateProduct(selectedProduct.id, productData);
-      if (response.success) {
-        setShowEditDialog(false);
-        fetchProducts();
-      } else {
-        throw new Error(response.error || "Failed to update product");
-=======
       const apiData = response.data;
       const transformed = {
         products: apiData.products || [],
@@ -5688,7 +4951,6 @@
       });
       if (!response.success || !response.data) {
         throw new Error("Failed to fetch subscriptions");
->>>>>>> 4c70f069
       }
       const apiData = response.data;
       let subscriptionsArray = [];
@@ -5914,76 +5176,11 @@
     if (onRetry) {
       onRetry();
     }
-<<<<<<< HEAD
-  }, [users, searchTerm, roleFilter, statusFilter, useSearchUsers]);
-  const stats = (0, import_react14.useMemo)(() => {
-    if (!enableStats)
-      return void 0;
-    const usersArray = users || [];
-    const totalUsers = usersArray.length;
-    const activeUsers = usersArray.filter((u) => u.isActive).length;
-    const inactiveUsers = usersArray.filter((u) => !u.isActive).length;
-    const verifiedUsers = usersArray.filter((u) => u.emailVerified).length;
-    const unverifiedUsers = usersArray.filter((u) => !u.emailVerified).length;
-    return { totalUsers, activeUsers, inactiveUsers, verifiedUsers, unverifiedUsers };
-  }, [users, enableStats]);
-  const filters = (0, import_react14.useMemo)(() => ({
-    search: searchTerm,
-    role: roleFilter === "all" ? void 0 : roleFilter,
-    status: statusFilter === "all" ? void 0 : statusFilter
-  }), [searchTerm, roleFilter, statusFilter]);
-  const handleViewUser = (0, import_react14.useCallback)((user) => {
-    setSelectedUser(user);
-    setShowUserDetail(true);
-  }, []);
-  const handleEditUser = (0, import_react14.useCallback)((user) => {
-    setSelectedUser(user);
-    setShowEditDialog(true);
-  }, []);
-  const handleToggleStatus = (0, import_react14.useCallback)(async (user) => {
-    try {
-      const response = user.isActive ? await import_utils8.usersApi.deactivateUserByPublicId(user.id) : await import_utils8.usersApi.activateUserByPublicId(user.id);
-      if (response.success) {
-        fetchUsers();
-      } else {
-        throw new Error(response.error || "Failed to update user status");
-      }
-    } catch (error) {
-      console.error("Error updating user status:", error);
-    }
-  }, [fetchUsers]);
-  const handleUserUpdated = (0, import_react14.useCallback)((updatedUser) => {
-    setShowEditDialog(false);
-    setShowUserDetail(false);
-    fetchUsers();
-  }, [fetchUsers]);
-  const handleUserError = (0, import_react14.useCallback)((error) => {
-    console.error("User operation error:", error);
-  }, []);
-  const handleUserRowAction = (0, import_react14.useCallback)((action, userId) => {
-    const user = users.find((u) => u.id === userId);
-    if (!user)
-      return;
-    switch (action) {
-      case "view":
-        handleViewUser(user);
-        break;
-      case "edit":
-        handleEditUser(user);
-        break;
-      case "activate":
-      case "deactivate":
-        handleToggleStatus(user);
-        break;
-      default:
-        console.log("Unknown action:", action);
-=======
   }, [onRetry]);
   const login = (0, import_react14.useCallback)(() => {
     if (onLogin) {
       onLogin();
     } else if (typeof window !== "undefined") {
->>>>>>> 4c70f069
     }
   }, [onLogin]);
   return {
@@ -6012,17 +5209,6 @@
         toastMessage += " Click to log in.";
       }
     }
-<<<<<<< HEAD
-  }, [fetchUsers]);
-  const handleUserUpdatedAsync = (0, import_react14.useCallback)(async (userData) => {
-    if (!selectedUser)
-      return;
-    try {
-      const response = await import_utils8.usersApi.updateUserByPublicId(selectedUser.id, userData);
-      if (response.success) {
-        setShowEditDialog(false);
-        fetchUsers();
-=======
     addToast(toastType, errorInfo.title, toastMessage, 0);
     return errorInfo;
   }, [addToast]);
@@ -6055,7 +5241,6 @@
         toastMessage += " Click to log in with a different account.";
       } else if (errorInfo.type === "subscription") {
         toastMessage += " Click to log in and upgrade your plan.";
->>>>>>> 4c70f069
       } else {
         toastMessage += " Click to log in.";
       }
