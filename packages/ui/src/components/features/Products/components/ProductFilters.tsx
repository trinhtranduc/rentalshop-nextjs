--- conflicted
+++ resolved
@@ -1,14 +1,7 @@
-<<<<<<< HEAD
-"use client";
-
-import React, { useCallback, useMemo, useState, useEffect } from 'react';
-import { Input } from '@rentalshop/ui';
-=======
 'use client';
 
 import React, { useCallback } from 'react';
 import { Input, Button } from '@rentalshop/ui';
->>>>>>> 4c70f069
 import { Select, SelectContent, SelectItem, SelectTrigger, SelectValue } from '@rentalshop/ui';
 import { Card, CardHeader, CardTitle, CardContent } from '@rentalshop/ui';
 import { ProductFilters as ProductFiltersType } from '@rentalshop/types';
