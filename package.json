{
  "name": "rentalshop-nextjs",
  "version": "1.0.0",
  "description": "Rental Shop Next.js Monorepo",
  "private": true,
  "workspaces": [
    "packages/*",
    "apps/*"
  ],
  "scripts": {
<<<<<<< HEAD
    "postinstall": "prisma generate",
    "build": "turbo run build --concurrency=12",
=======
    "build": "npx prisma generate --schema=./prisma/schema.prisma && turbo run build --concurrency=12",
>>>>>>> 4c70f069
    "dev": "turbo run dev",
    "dev:all": "turbo run dev --concurrency=20",
    "dev:client": "cd apps/client && yarn dev",
    "dev:admin": "cd apps/admin && yarn dev",
    "dev:api": "cd apps/api && yarn dev",
    "start": "cd apps/api && NODE_ENV=production node .next/standalone/apps/api/server.js",
    "start:api": "cd apps/api && yarn start",
    "start:admin": "cd apps/admin && yarn start",
    "start:client": "cd apps/client && yarn start",
    "fresh:start": "yarn clean:all && yarn install:all && yarn dev:all",
    "clean:all": "rm -rf node_modules && rm -rf packages/*/node_modules && rm -rf apps/*/node_modules && rm -rf packages/*/dist && rm -rf apps/*/dist && rm -rf .turbo",
    "install:all": "yarn install",
    "lint": "turbo run lint",
    "type-check": "turbo run type-check",
    "clean": "turbo run clean",
    "test": "turbo run test",
    "test:railway": "node tests/railway-deployment.test.js",
    "test:railway:runtime": "node tests/railway-deployment.test.js --runtime",
    "fix:use-client": "node scripts/fix-use-client.js",
    "db:regenerate-system": "node scripts/regenerate-entire-system-2025.js",
    "db:create-admin": "node scripts/create-super-admin.js",
    "railway:migrate": "npx prisma migrate deploy --schema=./prisma/schema.prisma",
    "railway:generate": "npx prisma generate --schema=./prisma/schema.prisma",
    "railway:seed": "node scripts/regenerate-entire-system-2025.js",
    "railway:setup": "yarn railway:generate && yarn railway:migrate && yarn railway:seed"
  },
  "devDependencies": {
    "@types/node": "^20.0.0",
    "tsup": "^8.0.0",
    "turbo": "^1.10.0",
    "typescript": "^5.0.0"
  },
  "packageManager": "yarn@1.22.0",
  "dependencies": {
    "@prisma/client": "^6.16.3",
    "@prisma/engines": "^6.16.2",
    "bcryptjs": "^3.0.2",
    "node-fetch": "^3.3.2",
    "prisma": "6.16.2"
  }
}<|MERGE_RESOLUTION|>--- conflicted
+++ resolved
@@ -8,12 +8,7 @@
     "apps/*"
   ],
   "scripts": {
-<<<<<<< HEAD
-    "postinstall": "prisma generate",
-    "build": "turbo run build --concurrency=12",
-=======
     "build": "npx prisma generate --schema=./prisma/schema.prisma && turbo run build --concurrency=12",
->>>>>>> 4c70f069
     "dev": "turbo run dev",
     "dev:all": "turbo run dev --concurrency=20",
     "dev:client": "cd apps/client && yarn dev",
@@ -30,9 +25,6 @@
     "type-check": "turbo run type-check",
     "clean": "turbo run clean",
     "test": "turbo run test",
-    "test:railway": "node tests/railway-deployment.test.js",
-    "test:railway:runtime": "node tests/railway-deployment.test.js --runtime",
-    "fix:use-client": "node scripts/fix-use-client.js",
     "db:regenerate-system": "node scripts/regenerate-entire-system-2025.js",
     "db:create-admin": "node scripts/create-super-admin.js",
     "railway:migrate": "npx prisma migrate deploy --schema=./prisma/schema.prisma",
