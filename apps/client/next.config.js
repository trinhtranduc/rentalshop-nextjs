// Import next-intl plugin for proper i18n configuration
const createNextIntlPlugin = require('next-intl/plugin');

// Create the plugin with the path to i18n config
const withNextIntl = createNextIntlPlugin('./i18n.ts');

/** @type {import('next').NextConfig} */
const nextConfig = {
  // CRITICAL for Railway deployment - reduces bundle size by 90%
  output: 'standalone',
  
<<<<<<< HEAD
  // CRITICAL for monorepo - enables Next.js to trace workspace dependencies
  experimental: {
    outputFileTracingRoot: require('path').join(__dirname, '../../'),
  },
  
=======
>>>>>>> 4c70f069
  transpilePackages: [
    '@rentalshop/auth',
    '@rentalshop/database', 
    '@rentalshop/middleware',
    '@rentalshop/utils',
    '@rentalshop/constants',
    '@rentalshop/types',
    '@rentalshop/ui',
    '@rentalshop/hooks'
  ],
  eslint: {
    // Temporarily disable ESLint during builds to allow development to continue
    // TODO: Re-enable and fix ESLint errors incrementally
    ignoreDuringBuilds: true,
  },
  typescript: {
    // !! WARN !!
    // Dangerously allow production builds to successfully complete even if
    // your project has type errors.
    // !! WARN !!
    ignoreBuildErrors: true,
  },
<<<<<<< HEAD
=======
  // Performance optimizations
  experimental: {
    // CRITICAL: Tell Next.js NOT to bundle Prisma (it needs native binaries)
    serverComponentsExternalPackages: ['@prisma/client', '@prisma/engines'],
    // Enable optimizations for better performance
    optimizeCss: true,
    optimizePackageImports: ['@rentalshop/ui', '@rentalshop/utils', '@rentalshop/hooks'],
  },
>>>>>>> 4c70f069
  
  // Disable development caching that adds timestamp parameters
  onDemandEntries: {
    // Disable automatic page preloading that can add timestamps
    maxInactiveAge: 25 * 1000,
    pagesBufferLength: 2,
  },
  
  // Enable compression for better performance
  compress: true,
  
  // Optimize images
  images: {
    formats: ['image/webp', 'image/avif'],
    deviceSizes: [640, 750, 828, 1080, 1200, 1920, 2048, 3840],
    imageSizes: [16, 32, 48, 64, 96, 128, 256, 384],
  },
  
  // Performance headers
  async headers() {
    return [
      {
        source: '/api/:path*',
        headers: [
          { key: 'Access-Control-Allow-Credentials', value: 'true' },
          { key: 'Access-Control-Allow-Origin', value: '*' },
          { key: 'Access-Control-Allow-Methods', value: 'GET,DELETE,PATCH,POST,PUT' },
          { key: 'Access-Control-Allow-Headers', value: 'X-CSRF-Token, X-Requested-With, Accept, Accept-Version, Content-Length, Content-MD5, Content-Type, Date, X-Api-Version' },
          // Add cache control headers to prevent automatic timestamp parameters
          { key: 'Cache-Control', value: 'no-cache, no-store, must-revalidate' },
          { key: 'Pragma', value: 'no-cache' },
          { key: 'Expires', value: '0' },
        ],
      },
      // Performance optimization headers
      {
        source: '/(.*)',
        headers: [
          { key: 'X-Content-Type-Options', value: 'nosniff' },
          { key: 'X-Frame-Options', value: 'DENY' },
          { key: 'X-XSS-Protection', value: '1; mode=block' },
        ],
      },
    ];
  },
  
  async rewrites() {
    return [
      {
        source: '/api/:path*',
        destination: `${process.env.API_URL || 'http://localhost:3002'}/api/:path*`,
      },
    ];
  },
  
  // Webpack optimizations
  webpack: (config, { dev, isServer }) => {
    // Add aliases for workspace packages to ensure proper resolution
    config.resolve.alias = {
      ...config.resolve.alias
    };
    
    // Optimize bundle size
    if (!dev && !isServer) {
      config.optimization.splitChunks = {
        chunks: 'all',
        cacheGroups: {
          vendor: {
            test: /[\\/]node_modules[\\/]/,
            name: 'vendors',
            chunks: 'all',
          },
        },
      };
    }
    
    // Disable automatic timestamp parameters in development
    if (dev) {
      // Remove any automatic cache busting that adds _t parameters
      config.optimization = {
        ...config.optimization,
        // Disable automatic chunk naming that can add timestamps
        chunkIds: 'named',
        // Disable automatic module naming that can add timestamps
        moduleIds: 'named',
      };
    }
    
    return config;
  },
};

// Export config wrapped with next-intl plugin
module.exports = withNextIntl(nextConfig); <|MERGE_RESOLUTION|>--- conflicted
+++ resolved
@@ -9,14 +9,6 @@
   // CRITICAL for Railway deployment - reduces bundle size by 90%
   output: 'standalone',
   
-<<<<<<< HEAD
-  // CRITICAL for monorepo - enables Next.js to trace workspace dependencies
-  experimental: {
-    outputFileTracingRoot: require('path').join(__dirname, '../../'),
-  },
-  
-=======
->>>>>>> 4c70f069
   transpilePackages: [
     '@rentalshop/auth',
     '@rentalshop/database', 
@@ -39,8 +31,6 @@
     // !! WARN !!
     ignoreBuildErrors: true,
   },
-<<<<<<< HEAD
-=======
   // Performance optimizations
   experimental: {
     // CRITICAL: Tell Next.js NOT to bundle Prisma (it needs native binaries)
@@ -49,7 +39,6 @@
     optimizeCss: true,
     optimizePackageImports: ['@rentalshop/ui', '@rentalshop/utils', '@rentalshop/hooks'],
   },
->>>>>>> 4c70f069
   
   // Disable development caching that adds timestamp parameters
   onDemandEntries: {
